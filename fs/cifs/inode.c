--- conflicted
+++ resolved
@@ -277,12 +277,8 @@
 
 	/* get new inode */
 	if (*pinode == NULL) {
-<<<<<<< HEAD
-		*pinode = cifs_new_inode(sb, &find_data.UniqueId);
-=======
 		__u64 unique_id = le64_to_cpu(find_data.UniqueId);
 		*pinode = cifs_new_inode(sb, &unique_id);
->>>>>>> 6574612f
 		if (*pinode == NULL) {
 			rc = -ENOMEM;
 			goto cgiiu_exit;
@@ -1158,13 +1154,8 @@
 			else
 				direntry->d_op = &cifs_dentry_ops;
 
-<<<<<<< HEAD
-			newinode = cifs_new_inode(inode->i_sb,
-						  &pInfo->UniqueId);
-=======
 			unique_id = le64_to_cpu(pInfo->UniqueId);
 			newinode = cifs_new_inode(inode->i_sb, &unique_id);
->>>>>>> 6574612f
 			if (newinode == NULL) {
 				kfree(pInfo);
 				goto mkdir_get_info;
