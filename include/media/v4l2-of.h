/*
 * V4L2 OF binding parsing library
 *
 * Copyright (C) 2012 - 2013 Samsung Electronics Co., Ltd.
 * Author: Sylwester Nawrocki <s.nawrocki@samsung.com>
 *
 * Copyright (C) 2012 Renesas Electronics Corp.
 * Author: Guennadi Liakhovetski <g.liakhovetski@gmx.de>
 *
 * This program is free software; you can redistribute it and/or modify
 * it under the terms of version 2 of the GNU General Public License as
 * published by the Free Software Foundation.
 */
#ifndef _V4L2_OF_H
#define _V4L2_OF_H

#include <linux/list.h>
#include <linux/types.h>
#include <linux/errno.h>
#include <linux/of_graph.h>

#include <media/v4l2-mediabus.h>

struct device_node;

/**
 * struct v4l2_of_bus_mipi_csi2 - MIPI CSI-2 bus data structure
 * @flags: media bus (V4L2_MBUS_*) flags
 * @data_lanes: an array of physical data lane indexes
 * @clock_lane: physical lane index of the clock lane
 * @num_data_lanes: number of data lanes
 * @lane_polarities: polarity of the lanes. The order is the same of
 *		   the physical lanes.
 */
struct v4l2_of_bus_mipi_csi2 {
	unsigned int flags;
	unsigned char data_lanes[4];
	unsigned char clock_lane;
	unsigned short num_data_lanes;
	bool lane_polarities[5];
};

/**
 * struct v4l2_of_bus_parallel - parallel data bus data structure
 * @flags: media bus (V4L2_MBUS_*) flags
 * @bus_width: bus width in bits
 * @data_shift: data shift in bits
 */
struct v4l2_of_bus_parallel {
	unsigned int flags;
	unsigned char bus_width;
	unsigned char data_shift;
};

/**
 * struct v4l2_of_endpoint - the endpoint data structure
 * @port: identifier (value of reg property) of a port this endpoint belongs to
 * @id: identifier (value of reg property) of this endpoint
 * @local_node: pointer to device_node of this endpoint
 * @bus_type: bus type
 * @bus: bus configuration data structure
 * @head: list head for this structure
 */
struct v4l2_of_endpoint {
	unsigned int port;
	unsigned int id;
	const struct device_node *local_node;
	enum v4l2_mbus_type bus_type;
	union {
		struct v4l2_of_bus_parallel parallel;
		struct v4l2_of_bus_mipi_csi2 mipi_csi2;
	} bus;
	struct list_head head;
};

/**
 * struct v4l2_of_link - a link between two endpoints
 * @local_node: pointer to device_node of this endpoint
 * @local_port: identifier of the port this endpoint belongs to
 * @remote_node: pointer to device_node of the remote endpoint
 * @remote_port: identifier of the port the remote endpoint belongs to
 */
struct v4l2_of_link {
	struct device_node *local_node;
	unsigned int local_port;
	struct device_node *remote_node;
	unsigned int remote_port;
};

#ifdef CONFIG_OF
int v4l2_of_parse_endpoint(const struct device_node *node,
			   struct v4l2_of_endpoint *endpoint);
int v4l2_of_parse_link(const struct device_node *node,
		       struct v4l2_of_link *link);
void v4l2_of_put_link(struct v4l2_of_link *link);
<<<<<<< HEAD
struct device_node *v4l2_of_get_next_endpoint(const struct device_node *parent,
					struct device_node *previous);
struct device_node *v4l2_of_get_remote_port_parent(
					const struct device_node *node);
struct device_node *v4l2_of_get_remote_port(const struct device_node *node);
=======
>>>>>>> b953c0d2
#else /* CONFIG_OF */

static inline int v4l2_of_parse_endpoint(const struct device_node *node,
					struct v4l2_of_endpoint *link)
{
	return -ENOSYS;
}

static inline int v4l2_of_parse_link(const struct device_node *node,
				     struct v4l2_of_link *link)
{
	return -ENOSYS;
}

static inline void v4l2_of_put_link(struct v4l2_of_link *link)
{
}

<<<<<<< HEAD
static inline struct device_node *v4l2_of_get_next_endpoint(
					const struct device_node *parent,
					struct device_node *previous)
{
	return NULL;
}

static inline struct device_node *v4l2_of_get_remote_port_parent(
					const struct device_node *node)
{
	return NULL;
}

static inline struct device_node *v4l2_of_get_remote_port(
					const struct device_node *node)
{
	return NULL;
}

=======
>>>>>>> b953c0d2
#endif /* CONFIG_OF */

#endif /* _V4L2_OF_H */<|MERGE_RESOLUTION|>--- conflicted
+++ resolved
@@ -54,17 +54,13 @@
 
 /**
  * struct v4l2_of_endpoint - the endpoint data structure
- * @port: identifier (value of reg property) of a port this endpoint belongs to
- * @id: identifier (value of reg property) of this endpoint
- * @local_node: pointer to device_node of this endpoint
+ * @base: struct of_endpoint containing port, id, and local of_node
  * @bus_type: bus type
  * @bus: bus configuration data structure
  * @head: list head for this structure
  */
 struct v4l2_of_endpoint {
-	unsigned int port;
-	unsigned int id;
-	const struct device_node *local_node;
+	struct of_endpoint base;
 	enum v4l2_mbus_type bus_type;
 	union {
 		struct v4l2_of_bus_parallel parallel;
@@ -93,14 +89,6 @@
 int v4l2_of_parse_link(const struct device_node *node,
 		       struct v4l2_of_link *link);
 void v4l2_of_put_link(struct v4l2_of_link *link);
-<<<<<<< HEAD
-struct device_node *v4l2_of_get_next_endpoint(const struct device_node *parent,
-					struct device_node *previous);
-struct device_node *v4l2_of_get_remote_port_parent(
-					const struct device_node *node);
-struct device_node *v4l2_of_get_remote_port(const struct device_node *node);
-=======
->>>>>>> b953c0d2
 #else /* CONFIG_OF */
 
 static inline int v4l2_of_parse_endpoint(const struct device_node *node,
@@ -119,28 +107,6 @@
 {
 }
 
-<<<<<<< HEAD
-static inline struct device_node *v4l2_of_get_next_endpoint(
-					const struct device_node *parent,
-					struct device_node *previous)
-{
-	return NULL;
-}
-
-static inline struct device_node *v4l2_of_get_remote_port_parent(
-					const struct device_node *node)
-{
-	return NULL;
-}
-
-static inline struct device_node *v4l2_of_get_remote_port(
-					const struct device_node *node)
-{
-	return NULL;
-}
-
-=======
->>>>>>> b953c0d2
 #endif /* CONFIG_OF */
 
 #endif /* _V4L2_OF_H */