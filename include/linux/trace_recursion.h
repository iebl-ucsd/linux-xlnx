--- conflicted
+++ resolved
@@ -165,11 +165,8 @@
 	current->trace_recursion = val;
 	barrier();
 
-<<<<<<< HEAD
-=======
 	preempt_disable_notrace();
 
->>>>>>> df0cc57e
 	return bit;
 }
 
@@ -178,10 +175,7 @@
  */
 static __always_inline void trace_clear_recursion(int bit)
 {
-<<<<<<< HEAD
-=======
 	preempt_enable_notrace();
->>>>>>> df0cc57e
 	barrier();
 	trace_recursion_clear(bit);
 }
