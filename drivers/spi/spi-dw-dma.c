// SPDX-License-Identifier: GPL-2.0-only
/*
 * Special handling for DW DMA core
 *
 * Copyright (c) 2009, 2014 Intel Corporation.
 */

#include <linux/completion.h>
#include <linux/dma-mapping.h>
#include <linux/dmaengine.h>
#include <linux/irqreturn.h>
#include <linux/jiffies.h>
#include <linux/pci.h>
#include <linux/platform_data/dma-dw.h>
#include <linux/spi/spi.h>
#include <linux/types.h>

#include "spi-dw.h"

#define RX_BUSY		0
#define RX_BURST_LEVEL	16
#define TX_BUSY		1
#define TX_BURST_LEVEL	16

static bool dw_spi_dma_chan_filter(struct dma_chan *chan, void *param)
{
	struct dw_dma_slave *s = param;

	if (s->dma_dev != chan->device->dev)
		return false;

	chan->private = s;
	return true;
}

static void dw_spi_dma_maxburst_init(struct dw_spi *dws)
{
	struct dma_slave_caps caps;
	u32 max_burst, def_burst;
	int ret;

	def_burst = dws->fifo_len / 2;

	ret = dma_get_slave_caps(dws->rxchan, &caps);
	if (!ret && caps.max_burst)
		max_burst = caps.max_burst;
	else
		max_burst = RX_BURST_LEVEL;

	dws->rxburst = min(max_burst, def_burst);
	dw_writel(dws, DW_SPI_DMARDLR, dws->rxburst - 1);

	ret = dma_get_slave_caps(dws->txchan, &caps);
	if (!ret && caps.max_burst)
		max_burst = caps.max_burst;
	else
		max_burst = TX_BURST_LEVEL;

	/*
	 * Having a Rx DMA channel serviced with higher priority than a Tx DMA
	 * channel might not be enough to provide a well balanced DMA-based
	 * SPI transfer interface. There might still be moments when the Tx DMA
	 * channel is occasionally handled faster than the Rx DMA channel.
	 * That in its turn will eventually cause the SPI Rx FIFO overflow if
	 * SPI bus speed is high enough to fill the SPI Rx FIFO in before it's
	 * cleared by the Rx DMA channel. In order to fix the problem the Tx
	 * DMA activity is intentionally slowed down by limiting the SPI Tx
	 * FIFO depth with a value twice bigger than the Tx burst length.
	 */
	dws->txburst = min(max_burst, def_burst);
	dw_writel(dws, DW_SPI_DMATDLR, dws->txburst);
}

static void dw_spi_dma_sg_burst_init(struct dw_spi *dws)
{
	struct dma_slave_caps tx = {0}, rx = {0};

	dma_get_slave_caps(dws->txchan, &tx);
	dma_get_slave_caps(dws->rxchan, &rx);

	if (tx.max_sg_burst > 0 && rx.max_sg_burst > 0)
		dws->dma_sg_burst = min(tx.max_sg_burst, rx.max_sg_burst);
	else if (tx.max_sg_burst > 0)
		dws->dma_sg_burst = tx.max_sg_burst;
	else if (rx.max_sg_burst > 0)
		dws->dma_sg_burst = rx.max_sg_burst;
	else
		dws->dma_sg_burst = 0;
}

static int dw_spi_dma_init_mfld(struct device *dev, struct dw_spi *dws)
{
	struct dw_dma_slave dma_tx = { .dst_id = 1 }, *tx = &dma_tx;
	struct dw_dma_slave dma_rx = { .src_id = 0 }, *rx = &dma_rx;
	struct pci_dev *dma_dev;
	dma_cap_mask_t mask;

	/*
	 * Get pci device for DMA controller, currently it could only
	 * be the DMA controller of Medfield
	 */
	dma_dev = pci_get_device(PCI_VENDOR_ID_INTEL, 0x0827, NULL);
	if (!dma_dev)
		return -ENODEV;

	dma_cap_zero(mask);
	dma_cap_set(DMA_SLAVE, mask);

	/* 1. Init rx channel */
	rx->dma_dev = &dma_dev->dev;
	dws->rxchan = dma_request_channel(mask, dw_spi_dma_chan_filter, rx);
	if (!dws->rxchan)
		goto err_exit;

	/* 2. Init tx channel */
	tx->dma_dev = &dma_dev->dev;
	dws->txchan = dma_request_channel(mask, dw_spi_dma_chan_filter, tx);
	if (!dws->txchan)
		goto free_rxchan;

	dws->master->dma_rx = dws->rxchan;
	dws->master->dma_tx = dws->txchan;

	init_completion(&dws->dma_completion);

	dw_spi_dma_maxburst_init(dws);

	dw_spi_dma_sg_burst_init(dws);

	return 0;

free_rxchan:
	dma_release_channel(dws->rxchan);
	dws->rxchan = NULL;
err_exit:
	return -EBUSY;
}

static int dw_spi_dma_init_generic(struct device *dev, struct dw_spi *dws)
{
	dws->rxchan = dma_request_slave_channel(dev, "rx");
	if (!dws->rxchan)
		return -ENODEV;

	dws->txchan = dma_request_slave_channel(dev, "tx");
	if (!dws->txchan) {
		dma_release_channel(dws->rxchan);
		dws->rxchan = NULL;
		return -ENODEV;
	}

	dws->master->dma_rx = dws->rxchan;
	dws->master->dma_tx = dws->txchan;

	init_completion(&dws->dma_completion);

	dw_spi_dma_maxburst_init(dws);

	dw_spi_dma_sg_burst_init(dws);

	return 0;
}

static void dw_spi_dma_exit(struct dw_spi *dws)
{
	if (dws->txchan) {
		dmaengine_terminate_sync(dws->txchan);
		dma_release_channel(dws->txchan);
	}

	if (dws->rxchan) {
		dmaengine_terminate_sync(dws->rxchan);
		dma_release_channel(dws->rxchan);
	}
}

static irqreturn_t dw_spi_dma_transfer_handler(struct dw_spi *dws)
{
	dw_spi_check_status(dws, false);

	complete(&dws->dma_completion);

	return IRQ_HANDLED;
}

static bool dw_spi_can_dma(struct spi_controller *master,
			   struct spi_device *spi, struct spi_transfer *xfer)
{
	struct dw_spi *dws = spi_controller_get_devdata(master);

	return xfer->len > dws->fifo_len;
}

static enum dma_slave_buswidth dw_spi_dma_convert_width(u8 n_bytes)
{
	if (n_bytes == 1)
		return DMA_SLAVE_BUSWIDTH_1_BYTE;
	else if (n_bytes == 2)
		return DMA_SLAVE_BUSWIDTH_2_BYTES;

	return DMA_SLAVE_BUSWIDTH_UNDEFINED;
}

static int dw_spi_dma_wait(struct dw_spi *dws, unsigned int len, u32 speed)
{
	unsigned long long ms;

	ms = len * MSEC_PER_SEC * BITS_PER_BYTE;
	do_div(ms, speed);
	ms += ms + 200;

	if (ms > UINT_MAX)
		ms = UINT_MAX;

	ms = wait_for_completion_timeout(&dws->dma_completion,
					 msecs_to_jiffies(ms));

	if (ms == 0) {
		dev_err(&dws->master->cur_msg->spi->dev,
			"DMA transaction timed out\n");
		return -ETIMEDOUT;
	}

	return 0;
}

static inline bool dw_spi_dma_tx_busy(struct dw_spi *dws)
{
	return !(dw_readl(dws, DW_SPI_SR) & SR_TF_EMPT);
}

static int dw_spi_dma_wait_tx_done(struct dw_spi *dws,
				   struct spi_transfer *xfer)
{
	int retry = SPI_WAIT_RETRIES;
	struct spi_delay delay;
	u32 nents;

	nents = dw_readl(dws, DW_SPI_TXFLR);
	delay.unit = SPI_DELAY_UNIT_SCK;
	delay.value = nents * dws->n_bytes * BITS_PER_BYTE;

	while (dw_spi_dma_tx_busy(dws) && retry--)
		spi_delay_exec(&delay, xfer);

	if (retry < 0) {
		dev_err(&dws->master->dev, "Tx hanged up\n");
		return -EIO;
	}

	return 0;
}

/*
 * dws->dma_chan_busy is set before the dma transfer starts, callback for tx
 * channel will clear a corresponding bit.
 */
static void dw_spi_dma_tx_done(void *arg)
{
	struct dw_spi *dws = arg;

	clear_bit(TX_BUSY, &dws->dma_chan_busy);
	if (test_bit(RX_BUSY, &dws->dma_chan_busy))
		return;

	complete(&dws->dma_completion);
}

static int dw_spi_dma_config_tx(struct dw_spi *dws)
{
	struct dma_slave_config txconf;

	memset(&txconf, 0, sizeof(txconf));
	txconf.direction = DMA_MEM_TO_DEV;
	txconf.dst_addr = dws->dma_addr;
	txconf.dst_maxburst = dws->txburst;
	txconf.src_addr_width = DMA_SLAVE_BUSWIDTH_4_BYTES;
	txconf.dst_addr_width = dw_spi_dma_convert_width(dws->n_bytes);
	txconf.device_fc = false;

	return dmaengine_slave_config(dws->txchan, &txconf);
}

static int dw_spi_dma_submit_tx(struct dw_spi *dws, struct scatterlist *sgl,
				unsigned int nents)
{
	struct dma_async_tx_descriptor *txdesc;
	dma_cookie_t cookie;
	int ret;

	txdesc = dmaengine_prep_slave_sg(dws->txchan, sgl, nents,
					 DMA_MEM_TO_DEV,
					 DMA_PREP_INTERRUPT | DMA_CTRL_ACK);
	if (!txdesc)
		return -ENOMEM;

	txdesc->callback = dw_spi_dma_tx_done;
	txdesc->callback_param = dws;

	cookie = dmaengine_submit(txdesc);
	ret = dma_submit_error(cookie);
	if (ret) {
		dmaengine_terminate_sync(dws->txchan);
		return ret;
	}

	set_bit(TX_BUSY, &dws->dma_chan_busy);

	return 0;
}

static inline bool dw_spi_dma_rx_busy(struct dw_spi *dws)
{
	return !!(dw_readl(dws, DW_SPI_SR) & SR_RF_NOT_EMPT);
}

static int dw_spi_dma_wait_rx_done(struct dw_spi *dws)
{
	int retry = SPI_WAIT_RETRIES;
	struct spi_delay delay;
	unsigned long ns, us;
	u32 nents;

	/*
	 * It's unlikely that DMA engine is still doing the data fetching, but
	 * if it's let's give it some reasonable time. The timeout calculation
	 * is based on the synchronous APB/SSI reference clock rate, on a
	 * number of data entries left in the Rx FIFO, times a number of clock
	 * periods normally needed for a single APB read/write transaction
	 * without PREADY signal utilized (which is true for the DW APB SSI
	 * controller).
	 */
	nents = dw_readl(dws, DW_SPI_RXFLR);
	ns = 4U * NSEC_PER_SEC / dws->max_freq * nents;
	if (ns <= NSEC_PER_USEC) {
		delay.unit = SPI_DELAY_UNIT_NSECS;
		delay.value = ns;
	} else {
		us = DIV_ROUND_UP(ns, NSEC_PER_USEC);
		delay.unit = SPI_DELAY_UNIT_USECS;
		delay.value = clamp_val(us, 0, USHRT_MAX);
	}

	while (dw_spi_dma_rx_busy(dws) && retry--)
		spi_delay_exec(&delay, NULL);

	if (retry < 0) {
		dev_err(&dws->master->dev, "Rx hanged up\n");
		return -EIO;
	}

	return 0;
}

/*
 * dws->dma_chan_busy is set before the dma transfer starts, callback for rx
 * channel will clear a corresponding bit.
 */
static void dw_spi_dma_rx_done(void *arg)
{
	struct dw_spi *dws = arg;

	clear_bit(RX_BUSY, &dws->dma_chan_busy);
	if (test_bit(TX_BUSY, &dws->dma_chan_busy))
		return;

	complete(&dws->dma_completion);
}

static int dw_spi_dma_config_rx(struct dw_spi *dws)
{
	struct dma_slave_config rxconf;

	memset(&rxconf, 0, sizeof(rxconf));
	rxconf.direction = DMA_DEV_TO_MEM;
	rxconf.src_addr = dws->dma_addr;
	rxconf.src_maxburst = dws->rxburst;
	rxconf.dst_addr_width = DMA_SLAVE_BUSWIDTH_4_BYTES;
	rxconf.src_addr_width = dw_spi_dma_convert_width(dws->n_bytes);
	rxconf.device_fc = false;

	return dmaengine_slave_config(dws->rxchan, &rxconf);
}

static int dw_spi_dma_submit_rx(struct dw_spi *dws, struct scatterlist *sgl,
				unsigned int nents)
{
	struct dma_async_tx_descriptor *rxdesc;
	dma_cookie_t cookie;
	int ret;

	rxdesc = dmaengine_prep_slave_sg(dws->rxchan, sgl, nents,
					 DMA_DEV_TO_MEM,
					 DMA_PREP_INTERRUPT | DMA_CTRL_ACK);
	if (!rxdesc)
		return -ENOMEM;

	rxdesc->callback = dw_spi_dma_rx_done;
	rxdesc->callback_param = dws;

	cookie = dmaengine_submit(rxdesc);
	ret = dma_submit_error(cookie);
	if (ret) {
		dmaengine_terminate_sync(dws->rxchan);
		return ret;
	}

	set_bit(RX_BUSY, &dws->dma_chan_busy);

	return 0;
}

static int dw_spi_dma_setup(struct dw_spi *dws, struct spi_transfer *xfer)
{
	u16 imr, dma_ctrl;
	int ret;

<<<<<<< HEAD
	/*
	 * Having a Rx DMA channel serviced with higher priority than a Tx DMA
	 * channel might not be enough to provide a well balanced DMA-based
	 * SPI transfer interface. There might still be moments when the Tx DMA
	 * channel is occasionally handled faster than the Rx DMA channel.
	 * That in its turn will eventually cause the SPI Rx FIFO overflow if
	 * SPI bus speed is high enough to fill the SPI Rx FIFO in before it's
	 * cleared by the Rx DMA channel. In order to fix the problem the Tx
	 * DMA activity is intentionally slowed down by limiting the SPI Tx
	 * FIFO depth with a value twice bigger than the Tx burst length
	 * calculated earlier by the dw_spi_dma_maxburst_init() method.
	 */
	dw_writel(dws, DW_SPI_DMARDLR, dws->rxburst - 1);
	dw_writel(dws, DW_SPI_DMATDLR, dws->txburst);
=======
	if (!xfer->tx_buf)
		return -EINVAL;

	/* Setup DMA channels */
	ret = dw_spi_dma_config_tx(dws);
	if (ret)
		return ret;
>>>>>>> 98873118

	if (xfer->rx_buf) {
		ret = dw_spi_dma_config_rx(dws);
		if (ret)
			return ret;
	}

	/* Set the DMA handshaking interface */
	dma_ctrl = SPI_DMA_TDMAE;
	if (xfer->rx_buf)
		dma_ctrl |= SPI_DMA_RDMAE;
	dw_writel(dws, DW_SPI_DMACR, dma_ctrl);

	/* Set the interrupt mask */
	imr = SPI_INT_TXOI;
	if (xfer->rx_buf)
		imr |= SPI_INT_RXUI | SPI_INT_RXOI;
	spi_umask_intr(dws, imr);

	reinit_completion(&dws->dma_completion);

	dws->transfer_handler = dw_spi_dma_transfer_handler;

	return 0;
}

static int dw_spi_dma_transfer_all(struct dw_spi *dws,
				   struct spi_transfer *xfer)
{
	int ret;

	/* Submit the DMA Tx transfer */
	ret = dw_spi_dma_submit_tx(dws, xfer->tx_sg.sgl, xfer->tx_sg.nents);
	if (ret)
		goto err_clear_dmac;

	/* Submit the DMA Rx transfer if required */
	if (xfer->rx_buf) {
		ret = dw_spi_dma_submit_rx(dws, xfer->rx_sg.sgl,
					   xfer->rx_sg.nents);
		if (ret)
			goto err_clear_dmac;

		/* rx must be started before tx due to spi instinct */
		dma_async_issue_pending(dws->rxchan);
	}

	dma_async_issue_pending(dws->txchan);

	ret = dw_spi_dma_wait(dws, xfer->len, xfer->effective_speed_hz);

err_clear_dmac:
	dw_writel(dws, DW_SPI_DMACR, 0);

	return ret;
}

/*
 * In case if at least one of the requested DMA channels doesn't support the
 * hardware accelerated SG list entries traverse, the DMA driver will most
 * likely work that around by performing the IRQ-based SG list entries
 * resubmission. That might and will cause a problem if the DMA Tx channel is
 * recharged and re-executed before the Rx DMA channel. Due to
 * non-deterministic IRQ-handler execution latency the DMA Tx channel will
 * start pushing data to the SPI bus before the Rx DMA channel is even
 * reinitialized with the next inbound SG list entry. By doing so the DMA Tx
 * channel will implicitly start filling the DW APB SSI Rx FIFO up, which while
 * the DMA Rx channel being recharged and re-executed will eventually be
 * overflown.
 *
 * In order to solve the problem we have to feed the DMA engine with SG list
 * entries one-by-one. It shall keep the DW APB SSI Tx and Rx FIFOs
 * synchronized and prevent the Rx FIFO overflow. Since in general the tx_sg
 * and rx_sg lists may have different number of entries of different lengths
 * (though total length should match) let's virtually split the SG-lists to the
 * set of DMA transfers, which length is a minimum of the ordered SG-entries
 * lengths. An ASCII-sketch of the implemented algo is following:
 *                  xfer->len
 *                |___________|
 * tx_sg list:    |___|____|__|
 * rx_sg list:    |_|____|____|
 * DMA transfers: |_|_|__|_|__|
 *
 * Note in order to have this workaround solving the denoted problem the DMA
 * engine driver should properly initialize the max_sg_burst capability and set
 * the DMA device max segment size parameter with maximum data block size the
 * DMA engine supports.
 */

static int dw_spi_dma_transfer_one(struct dw_spi *dws,
				   struct spi_transfer *xfer)
{
	struct scatterlist *tx_sg = NULL, *rx_sg = NULL, tx_tmp, rx_tmp;
	unsigned int tx_len = 0, rx_len = 0;
	unsigned int base, len;
	int ret;

	sg_init_table(&tx_tmp, 1);
	sg_init_table(&rx_tmp, 1);

	for (base = 0, len = 0; base < xfer->len; base += len) {
		/* Fetch next Tx DMA data chunk */
		if (!tx_len) {
			tx_sg = !tx_sg ? &xfer->tx_sg.sgl[0] : sg_next(tx_sg);
			sg_dma_address(&tx_tmp) = sg_dma_address(tx_sg);
			tx_len = sg_dma_len(tx_sg);
		}

		/* Fetch next Rx DMA data chunk */
		if (!rx_len) {
			rx_sg = !rx_sg ? &xfer->rx_sg.sgl[0] : sg_next(rx_sg);
			sg_dma_address(&rx_tmp) = sg_dma_address(rx_sg);
			rx_len = sg_dma_len(rx_sg);
		}

		len = min(tx_len, rx_len);

		sg_dma_len(&tx_tmp) = len;
		sg_dma_len(&rx_tmp) = len;

		/* Submit DMA Tx transfer */
		ret = dw_spi_dma_submit_tx(dws, &tx_tmp, 1);
		if (ret)
			break;

		/* Submit DMA Rx transfer */
		ret = dw_spi_dma_submit_rx(dws, &rx_tmp, 1);
		if (ret)
			break;

		/* Rx must be started before Tx due to SPI instinct */
		dma_async_issue_pending(dws->rxchan);

		dma_async_issue_pending(dws->txchan);

		/*
		 * Here we only need to wait for the DMA transfer to be
		 * finished since SPI controller is kept enabled during the
		 * procedure this loop implements and there is no risk to lose
		 * data left in the Tx/Rx FIFOs.
		 */
		ret = dw_spi_dma_wait(dws, len, xfer->effective_speed_hz);
		if (ret)
			break;

		reinit_completion(&dws->dma_completion);

		sg_dma_address(&tx_tmp) += len;
		sg_dma_address(&rx_tmp) += len;
		tx_len -= len;
		rx_len -= len;
	}

	dw_writel(dws, DW_SPI_DMACR, 0);

	return ret;
}

static int dw_spi_dma_transfer(struct dw_spi *dws, struct spi_transfer *xfer)
{
	unsigned int nents;
	int ret;

	nents = max(xfer->tx_sg.nents, xfer->rx_sg.nents);

	/*
	 * Execute normal DMA-based transfer (which submits the Rx and Tx SG
	 * lists directly to the DMA engine at once) if either full hardware
	 * accelerated SG list traverse is supported by both channels, or the
	 * Tx-only SPI transfer is requested, or the DMA engine is capable to
	 * handle both SG lists on hardware accelerated basis.
	 */
	if (!dws->dma_sg_burst || !xfer->rx_buf || nents <= dws->dma_sg_burst)
		ret = dw_spi_dma_transfer_all(dws, xfer);
	else
		ret = dw_spi_dma_transfer_one(dws, xfer);
	if (ret)
		return ret;

	if (dws->master->cur_msg->status == -EINPROGRESS) {
		ret = dw_spi_dma_wait_tx_done(dws, xfer);
		if (ret)
			return ret;
	}

	if (xfer->rx_buf && dws->master->cur_msg->status == -EINPROGRESS)
		ret = dw_spi_dma_wait_rx_done(dws);

	return ret;
}

static void dw_spi_dma_stop(struct dw_spi *dws)
{
	if (test_bit(TX_BUSY, &dws->dma_chan_busy)) {
		dmaengine_terminate_sync(dws->txchan);
		clear_bit(TX_BUSY, &dws->dma_chan_busy);
	}
	if (test_bit(RX_BUSY, &dws->dma_chan_busy)) {
		dmaengine_terminate_sync(dws->rxchan);
		clear_bit(RX_BUSY, &dws->dma_chan_busy);
	}
}

static const struct dw_spi_dma_ops dw_spi_dma_mfld_ops = {
	.dma_init	= dw_spi_dma_init_mfld,
	.dma_exit	= dw_spi_dma_exit,
	.dma_setup	= dw_spi_dma_setup,
	.can_dma	= dw_spi_can_dma,
	.dma_transfer	= dw_spi_dma_transfer,
	.dma_stop	= dw_spi_dma_stop,
};

void dw_spi_dma_setup_mfld(struct dw_spi *dws)
{
	dws->dma_ops = &dw_spi_dma_mfld_ops;
}
EXPORT_SYMBOL_GPL(dw_spi_dma_setup_mfld);

static const struct dw_spi_dma_ops dw_spi_dma_generic_ops = {
	.dma_init	= dw_spi_dma_init_generic,
	.dma_exit	= dw_spi_dma_exit,
	.dma_setup	= dw_spi_dma_setup,
	.can_dma	= dw_spi_can_dma,
	.dma_transfer	= dw_spi_dma_transfer,
	.dma_stop	= dw_spi_dma_stop,
};

void dw_spi_dma_setup_generic(struct dw_spi *dws)
{
	dws->dma_ops = &dw_spi_dma_generic_ops;
}
EXPORT_SYMBOL_GPL(dw_spi_dma_setup_generic);<|MERGE_RESOLUTION|>--- conflicted
+++ resolved
@@ -415,22 +415,6 @@
 	u16 imr, dma_ctrl;
 	int ret;
 
-<<<<<<< HEAD
-	/*
-	 * Having a Rx DMA channel serviced with higher priority than a Tx DMA
-	 * channel might not be enough to provide a well balanced DMA-based
-	 * SPI transfer interface. There might still be moments when the Tx DMA
-	 * channel is occasionally handled faster than the Rx DMA channel.
-	 * That in its turn will eventually cause the SPI Rx FIFO overflow if
-	 * SPI bus speed is high enough to fill the SPI Rx FIFO in before it's
-	 * cleared by the Rx DMA channel. In order to fix the problem the Tx
-	 * DMA activity is intentionally slowed down by limiting the SPI Tx
-	 * FIFO depth with a value twice bigger than the Tx burst length
-	 * calculated earlier by the dw_spi_dma_maxburst_init() method.
-	 */
-	dw_writel(dws, DW_SPI_DMARDLR, dws->rxburst - 1);
-	dw_writel(dws, DW_SPI_DMATDLR, dws->txburst);
-=======
 	if (!xfer->tx_buf)
 		return -EINVAL;
 
@@ -438,7 +422,6 @@
 	ret = dw_spi_dma_config_tx(dws);
 	if (ret)
 		return ret;
->>>>>>> 98873118
 
 	if (xfer->rx_buf) {
 		ret = dw_spi_dma_config_rx(dws);
