/*
 *  sata_nv.c - NVIDIA nForce SATA
 *
 *  Copyright 2004 NVIDIA Corp.  All rights reserved.
 *  Copyright 2004 Andrew Chew
 *
 *
 *  This program is free software; you can redistribute it and/or modify
 *  it under the terms of the GNU General Public License as published by
 *  the Free Software Foundation; either version 2, or (at your option)
 *  any later version.
 *
 *  This program is distributed in the hope that it will be useful,
 *  but WITHOUT ANY WARRANTY; without even the implied warranty of
 *  MERCHANTABILITY or FITNESS FOR A PARTICULAR PURPOSE.  See the
 *  GNU General Public License for more details.
 *
 *  You should have received a copy of the GNU General Public License
 *  along with this program; see the file COPYING.  If not, write to
 *  the Free Software Foundation, 675 Mass Ave, Cambridge, MA 02139, USA.
 *
 *
 *  libata documentation is available via 'make {ps|pdf}docs',
 *  as Documentation/DocBook/libata.*
 *
 *  No hardware documentation available outside of NVIDIA.
 *  This driver programs the NVIDIA SATA controller in a similar
 *  fashion as with other PCI IDE BMDMA controllers, with a few
 *  NV-specific details such as register offsets, SATA phy location,
 *  hotplug info, etc.
 *
 */

#include <linux/config.h>
#include <linux/kernel.h>
#include <linux/module.h>
#include <linux/pci.h>
#include <linux/init.h>
#include <linux/blkdev.h>
#include <linux/delay.h>
#include <linux/interrupt.h>
#include <linux/device.h>
#include <scsi/scsi_host.h>
#include <linux/libata.h>

#define DRV_NAME			"sata_nv"
#define DRV_VERSION			"0.8"

enum {
	NV_PORTS			= 2,
	NV_PIO_MASK			= 0x1f,
	NV_MWDMA_MASK			= 0x07,
	NV_UDMA_MASK			= 0x7f,
	NV_PORT0_SCR_REG_OFFSET		= 0x00,
	NV_PORT1_SCR_REG_OFFSET		= 0x40,

	NV_INT_STATUS			= 0x10,
	NV_INT_STATUS_CK804		= 0x440,
	NV_INT_STATUS_PDEV_INT		= 0x01,
	NV_INT_STATUS_PDEV_PM		= 0x02,
	NV_INT_STATUS_PDEV_ADDED	= 0x04,
	NV_INT_STATUS_PDEV_REMOVED	= 0x08,
	NV_INT_STATUS_SDEV_INT		= 0x10,
	NV_INT_STATUS_SDEV_PM		= 0x20,
	NV_INT_STATUS_SDEV_ADDED	= 0x40,
	NV_INT_STATUS_SDEV_REMOVED	= 0x80,
	NV_INT_STATUS_PDEV_HOTPLUG	= (NV_INT_STATUS_PDEV_ADDED |
					   NV_INT_STATUS_PDEV_REMOVED),
	NV_INT_STATUS_SDEV_HOTPLUG	= (NV_INT_STATUS_SDEV_ADDED |
					   NV_INT_STATUS_SDEV_REMOVED),
	NV_INT_STATUS_HOTPLUG		= (NV_INT_STATUS_PDEV_HOTPLUG |
					   NV_INT_STATUS_SDEV_HOTPLUG),

	NV_INT_ENABLE			= 0x11,
	NV_INT_ENABLE_CK804		= 0x441,
	NV_INT_ENABLE_PDEV_MASK		= 0x01,
	NV_INT_ENABLE_PDEV_PM		= 0x02,
	NV_INT_ENABLE_PDEV_ADDED	= 0x04,
	NV_INT_ENABLE_PDEV_REMOVED	= 0x08,
	NV_INT_ENABLE_SDEV_MASK		= 0x10,
	NV_INT_ENABLE_SDEV_PM		= 0x20,
	NV_INT_ENABLE_SDEV_ADDED	= 0x40,
	NV_INT_ENABLE_SDEV_REMOVED	= 0x80,
	NV_INT_ENABLE_PDEV_HOTPLUG	= (NV_INT_ENABLE_PDEV_ADDED |
					   NV_INT_ENABLE_PDEV_REMOVED),
	NV_INT_ENABLE_SDEV_HOTPLUG	= (NV_INT_ENABLE_SDEV_ADDED |
					   NV_INT_ENABLE_SDEV_REMOVED),
	NV_INT_ENABLE_HOTPLUG		= (NV_INT_ENABLE_PDEV_HOTPLUG |
					   NV_INT_ENABLE_SDEV_HOTPLUG),

	NV_INT_CONFIG			= 0x12,
	NV_INT_CONFIG_METHD		= 0x01, // 0 = INT, 1 = SMI

	// For PCI config register 20
	NV_MCP_SATA_CFG_20		= 0x50,
	NV_MCP_SATA_CFG_20_SATA_SPACE_EN = 0x04,
};

static int nv_init_one (struct pci_dev *pdev, const struct pci_device_id *ent);
static irqreturn_t nv_interrupt (int irq, void *dev_instance,
				 struct pt_regs *regs);
static u32 nv_scr_read (struct ata_port *ap, unsigned int sc_reg);
static void nv_scr_write (struct ata_port *ap, unsigned int sc_reg, u32 val);
static void nv_host_stop (struct ata_host_set *host_set);
static void nv_enable_hotplug(struct ata_probe_ent *probe_ent);
static void nv_disable_hotplug(struct ata_host_set *host_set);
static int nv_check_hotplug(struct ata_host_set *host_set);
static void nv_enable_hotplug_ck804(struct ata_probe_ent *probe_ent);
static void nv_disable_hotplug_ck804(struct ata_host_set *host_set);
static int nv_check_hotplug_ck804(struct ata_host_set *host_set);

enum nv_host_type
{
	GENERIC,
	NFORCE2,
	NFORCE3,
	CK804
};

static const struct pci_device_id nv_pci_tbl[] = {
	{ PCI_VENDOR_ID_NVIDIA, PCI_DEVICE_ID_NVIDIA_NFORCE2S_SATA,
		PCI_ANY_ID, PCI_ANY_ID, 0, 0, NFORCE2 },
	{ PCI_VENDOR_ID_NVIDIA, PCI_DEVICE_ID_NVIDIA_NFORCE3S_SATA,
		PCI_ANY_ID, PCI_ANY_ID, 0, 0, NFORCE3 },
	{ PCI_VENDOR_ID_NVIDIA, PCI_DEVICE_ID_NVIDIA_NFORCE3S_SATA2,
		PCI_ANY_ID, PCI_ANY_ID, 0, 0, NFORCE3 },
	{ PCI_VENDOR_ID_NVIDIA, PCI_DEVICE_ID_NVIDIA_NFORCE_CK804_SATA,
		PCI_ANY_ID, PCI_ANY_ID, 0, 0, CK804 },
	{ PCI_VENDOR_ID_NVIDIA, PCI_DEVICE_ID_NVIDIA_NFORCE_CK804_SATA2,
		PCI_ANY_ID, PCI_ANY_ID, 0, 0, CK804 },
	{ PCI_VENDOR_ID_NVIDIA, PCI_DEVICE_ID_NVIDIA_NFORCE_MCP04_SATA,
		PCI_ANY_ID, PCI_ANY_ID, 0, 0, CK804 },
	{ PCI_VENDOR_ID_NVIDIA, PCI_DEVICE_ID_NVIDIA_NFORCE_MCP04_SATA2,
		PCI_ANY_ID, PCI_ANY_ID, 0, 0, CK804 },
	{ PCI_VENDOR_ID_NVIDIA, PCI_DEVICE_ID_NVIDIA_NFORCE_MCP51_SATA,
		PCI_ANY_ID, PCI_ANY_ID, 0, 0, GENERIC },
	{ PCI_VENDOR_ID_NVIDIA, PCI_DEVICE_ID_NVIDIA_NFORCE_MCP51_SATA2,
		PCI_ANY_ID, PCI_ANY_ID, 0, 0, GENERIC },
	{ PCI_VENDOR_ID_NVIDIA, PCI_DEVICE_ID_NVIDIA_NFORCE_MCP55_SATA,
		PCI_ANY_ID, PCI_ANY_ID, 0, 0, GENERIC },
	{ PCI_VENDOR_ID_NVIDIA, PCI_DEVICE_ID_NVIDIA_NFORCE_MCP55_SATA2,
		PCI_ANY_ID, PCI_ANY_ID, 0, 0, GENERIC },
	{ PCI_VENDOR_ID_NVIDIA, PCI_ANY_ID,
		PCI_ANY_ID, PCI_ANY_ID,
		PCI_CLASS_STORAGE_IDE<<8, 0xffff00, GENERIC },
	{ PCI_VENDOR_ID_NVIDIA, PCI_ANY_ID,
		PCI_ANY_ID, PCI_ANY_ID,
		PCI_CLASS_STORAGE_RAID<<8, 0xffff00, GENERIC },
	{ 0, } /* terminate list */
};

struct nv_host_desc
{
	enum nv_host_type	host_type;
	void			(*enable_hotplug)(struct ata_probe_ent *probe_ent);
	void			(*disable_hotplug)(struct ata_host_set *host_set);
	int			(*check_hotplug)(struct ata_host_set *host_set);

};
static struct nv_host_desc nv_device_tbl[] = {
	{
		.host_type	= GENERIC,
		.enable_hotplug	= NULL,
		.disable_hotplug= NULL,
		.check_hotplug	= NULL,
	},
	{
		.host_type	= NFORCE2,
		.enable_hotplug	= nv_enable_hotplug,
		.disable_hotplug= nv_disable_hotplug,
		.check_hotplug	= nv_check_hotplug,
	},
	{
		.host_type	= NFORCE3,
		.enable_hotplug	= nv_enable_hotplug,
		.disable_hotplug= nv_disable_hotplug,
		.check_hotplug	= nv_check_hotplug,
	},
	{	.host_type	= CK804,
		.enable_hotplug	= nv_enable_hotplug_ck804,
		.disable_hotplug= nv_disable_hotplug_ck804,
		.check_hotplug	= nv_check_hotplug_ck804,
	},
};

struct nv_host
{
	struct nv_host_desc	*host_desc;
	unsigned long		host_flags;
};

static struct pci_driver nv_pci_driver = {
	.name			= DRV_NAME,
	.id_table		= nv_pci_tbl,
	.probe			= nv_init_one,
	.remove			= ata_pci_remove_one,
};

static struct scsi_host_template nv_sht = {
	.module			= THIS_MODULE,
	.name			= DRV_NAME,
	.ioctl			= ata_scsi_ioctl,
	.queuecommand		= ata_scsi_queuecmd,
	.eh_strategy_handler	= ata_scsi_error,
	.can_queue		= ATA_DEF_QUEUE,
	.this_id		= ATA_SHT_THIS_ID,
	.sg_tablesize		= LIBATA_MAX_PRD,
	.cmd_per_lun		= ATA_SHT_CMD_PER_LUN,
	.emulated		= ATA_SHT_EMULATED,
	.use_clustering		= ATA_SHT_USE_CLUSTERING,
	.proc_name		= DRV_NAME,
	.dma_boundary		= ATA_DMA_BOUNDARY,
	.slave_configure	= ata_scsi_slave_config,
	.bios_param		= ata_std_bios_param,
};

static const struct ata_port_operations nv_ops = {
	.port_disable		= ata_port_disable,
	.tf_load		= ata_tf_load,
	.tf_read		= ata_tf_read,
	.exec_command		= ata_exec_command,
	.check_status		= ata_check_status,
	.dev_select		= ata_std_dev_select,
	.phy_reset		= sata_phy_reset,
	.bmdma_setup		= ata_bmdma_setup,
	.bmdma_start		= ata_bmdma_start,
	.bmdma_stop		= ata_bmdma_stop,
	.bmdma_status		= ata_bmdma_status,
	.qc_prep		= ata_qc_prep,
	.qc_issue		= ata_qc_issue_prot,
	.eng_timeout		= ata_eng_timeout,
	.irq_handler		= nv_interrupt,
	.irq_clear		= ata_bmdma_irq_clear,
	.scr_read		= nv_scr_read,
	.scr_write		= nv_scr_write,
	.port_start		= ata_port_start,
	.port_stop		= ata_port_stop,
	.host_stop		= nv_host_stop,
};

/* FIXME: The hardware provides the necessary SATA PHY controls
 * to support ATA_FLAG_SATA_RESET.  However, it is currently
 * necessary to disable that flag, to solve misdetection problems.
 * See http://bugme.osdl.org/show_bug.cgi?id=3352 for more info.
 *
 * This problem really needs to be investigated further.  But in the
 * meantime, we avoid ATA_FLAG_SATA_RESET to get people working.
 */
static struct ata_port_info nv_port_info = {
	.sht		= &nv_sht,
	.host_flags	= ATA_FLAG_SATA |
			  /* ATA_FLAG_SATA_RESET | */
			  ATA_FLAG_SRST |
			  ATA_FLAG_NO_LEGACY,
	.pio_mask	= NV_PIO_MASK,
	.mwdma_mask	= NV_MWDMA_MASK,
	.udma_mask	= NV_UDMA_MASK,
	.port_ops	= &nv_ops,
};

MODULE_AUTHOR("NVIDIA");
MODULE_DESCRIPTION("low-level driver for NVIDIA nForce SATA controller");
MODULE_LICENSE("GPL");
MODULE_DEVICE_TABLE(pci, nv_pci_tbl);
MODULE_VERSION(DRV_VERSION);

static irqreturn_t nv_interrupt (int irq, void *dev_instance,
				 struct pt_regs *regs)
{
	struct ata_host_set *host_set = dev_instance;
	struct nv_host *host = host_set->private_data;
	unsigned int i;
	unsigned int handled = 0;
	unsigned long flags;

	spin_lock_irqsave(&host_set->lock, flags);

	for (i = 0; i < host_set->n_ports; i++) {
		struct ata_port *ap;

		ap = host_set->ports[i];
		if (ap &&
<<<<<<< HEAD
		    !(ap->flags & ATA_FLAG_PORT_DISABLED)) {
=======
		    !(ap->flags & (ATA_FLAG_DISABLED | ATA_FLAG_NOINTR))) {
>>>>>>> 1ad8e7f9
			struct ata_queued_cmd *qc;

			qc = ata_qc_from_tag(ap, ap->active_tag);
			if (qc && (!(qc->tf.flags & ATA_TFLAG_POLLING)))
				handled += ata_host_intr(ap, qc);
			else
				// No request pending?  Clear interrupt status
				// anyway, in case there's one pending.
				ap->ops->check_status(ap);
		}

	}

	if (host->host_desc->check_hotplug)
		handled += host->host_desc->check_hotplug(host_set);

	spin_unlock_irqrestore(&host_set->lock, flags);

	return IRQ_RETVAL(handled);
}

static u32 nv_scr_read (struct ata_port *ap, unsigned int sc_reg)
{
	if (sc_reg > SCR_CONTROL)
		return 0xffffffffU;

	return ioread32((void __iomem *)ap->ioaddr.scr_addr + (sc_reg * 4));
}

static void nv_scr_write (struct ata_port *ap, unsigned int sc_reg, u32 val)
{
	if (sc_reg > SCR_CONTROL)
		return;

	iowrite32(val, (void __iomem *)ap->ioaddr.scr_addr + (sc_reg * 4));
}

static void nv_host_stop (struct ata_host_set *host_set)
{
	struct nv_host *host = host_set->private_data;

	// Disable hotplug event interrupts.
	if (host->host_desc->disable_hotplug)
		host->host_desc->disable_hotplug(host_set);

	kfree(host);

	ata_pci_host_stop(host_set);
}

static int nv_init_one (struct pci_dev *pdev, const struct pci_device_id *ent)
{
	static int printed_version = 0;
	struct nv_host *host;
	struct ata_port_info *ppi;
	struct ata_probe_ent *probe_ent;
	int pci_dev_busy = 0;
	int rc;
	u32 bar;
	unsigned long base;

        // Make sure this is a SATA controller by counting the number of bars
        // (NVIDIA SATA controllers will always have six bars).  Otherwise,
        // it's an IDE controller and we ignore it.
	for (bar=0; bar<6; bar++)
		if (pci_resource_start(pdev, bar) == 0)
			return -ENODEV;

	if (!printed_version++)
		dev_printk(KERN_DEBUG, &pdev->dev, "version " DRV_VERSION "\n");

	rc = pci_enable_device(pdev);
	if (rc)
		goto err_out;

	rc = pci_request_regions(pdev, DRV_NAME);
	if (rc) {
		pci_dev_busy = 1;
		goto err_out_disable;
	}

	rc = pci_set_dma_mask(pdev, ATA_DMA_MASK);
	if (rc)
		goto err_out_regions;
	rc = pci_set_consistent_dma_mask(pdev, ATA_DMA_MASK);
	if (rc)
		goto err_out_regions;

	rc = -ENOMEM;

	ppi = &nv_port_info;
	probe_ent = ata_pci_init_native_mode(pdev, &ppi, ATA_PORT_PRIMARY | ATA_PORT_SECONDARY);
	if (!probe_ent)
		goto err_out_regions;

	host = kmalloc(sizeof(struct nv_host), GFP_KERNEL);
	if (!host)
		goto err_out_free_ent;

	memset(host, 0, sizeof(struct nv_host));
	host->host_desc = &nv_device_tbl[ent->driver_data];

	probe_ent->private_data = host;

	probe_ent->mmio_base = pci_iomap(pdev, 5, 0);
	if (!probe_ent->mmio_base) {
		rc = -EIO;
		goto err_out_free_host;
	}

	base = (unsigned long)probe_ent->mmio_base;

	probe_ent->port[0].scr_addr = base + NV_PORT0_SCR_REG_OFFSET;
	probe_ent->port[1].scr_addr = base + NV_PORT1_SCR_REG_OFFSET;

	pci_set_master(pdev);

	rc = ata_device_add(probe_ent);
	if (rc != NV_PORTS)
		goto err_out_iounmap;

	// Enable hotplug event interrupts.
	if (host->host_desc->enable_hotplug)
		host->host_desc->enable_hotplug(probe_ent);

	kfree(probe_ent);

	return 0;

err_out_iounmap:
	pci_iounmap(pdev, probe_ent->mmio_base);
err_out_free_host:
	kfree(host);
err_out_free_ent:
	kfree(probe_ent);
err_out_regions:
	pci_release_regions(pdev);
err_out_disable:
	if (!pci_dev_busy)
		pci_disable_device(pdev);
err_out:
	return rc;
}

static void nv_enable_hotplug(struct ata_probe_ent *probe_ent)
{
	u8 intr_mask;

	outb(NV_INT_STATUS_HOTPLUG,
		probe_ent->port[0].scr_addr + NV_INT_STATUS);

	intr_mask = inb(probe_ent->port[0].scr_addr + NV_INT_ENABLE);
	intr_mask |= NV_INT_ENABLE_HOTPLUG;

	outb(intr_mask, probe_ent->port[0].scr_addr + NV_INT_ENABLE);
}

static void nv_disable_hotplug(struct ata_host_set *host_set)
{
	u8 intr_mask;

	intr_mask = inb(host_set->ports[0]->ioaddr.scr_addr + NV_INT_ENABLE);

	intr_mask &= ~(NV_INT_ENABLE_HOTPLUG);

	outb(intr_mask, host_set->ports[0]->ioaddr.scr_addr + NV_INT_ENABLE);
}

static int nv_check_hotplug(struct ata_host_set *host_set)
{
	u8 intr_status;

	intr_status = inb(host_set->ports[0]->ioaddr.scr_addr + NV_INT_STATUS);

	// Clear interrupt status.
	outb(0xff, host_set->ports[0]->ioaddr.scr_addr + NV_INT_STATUS);

	if (intr_status & NV_INT_STATUS_HOTPLUG) {
		if (intr_status & NV_INT_STATUS_PDEV_ADDED)
			printk(KERN_WARNING "nv_sata: "
				"Primary device added\n");

		if (intr_status & NV_INT_STATUS_PDEV_REMOVED)
			printk(KERN_WARNING "nv_sata: "
				"Primary device removed\n");

		if (intr_status & NV_INT_STATUS_SDEV_ADDED)
			printk(KERN_WARNING "nv_sata: "
				"Secondary device added\n");

		if (intr_status & NV_INT_STATUS_SDEV_REMOVED)
			printk(KERN_WARNING "nv_sata: "
				"Secondary device removed\n");

		return 1;
	}

	return 0;
}

static void nv_enable_hotplug_ck804(struct ata_probe_ent *probe_ent)
{
	struct pci_dev *pdev = to_pci_dev(probe_ent->dev);
	u8 intr_mask;
	u8 regval;

	pci_read_config_byte(pdev, NV_MCP_SATA_CFG_20, &regval);
	regval |= NV_MCP_SATA_CFG_20_SATA_SPACE_EN;
	pci_write_config_byte(pdev, NV_MCP_SATA_CFG_20, regval);

	writeb(NV_INT_STATUS_HOTPLUG, probe_ent->mmio_base + NV_INT_STATUS_CK804);

	intr_mask = readb(probe_ent->mmio_base + NV_INT_ENABLE_CK804);
	intr_mask |= NV_INT_ENABLE_HOTPLUG;

	writeb(intr_mask, probe_ent->mmio_base + NV_INT_ENABLE_CK804);
}

static void nv_disable_hotplug_ck804(struct ata_host_set *host_set)
{
	struct pci_dev *pdev = to_pci_dev(host_set->dev);
	u8 intr_mask;
	u8 regval;

	intr_mask = readb(host_set->mmio_base + NV_INT_ENABLE_CK804);

	intr_mask &= ~(NV_INT_ENABLE_HOTPLUG);

	writeb(intr_mask, host_set->mmio_base + NV_INT_ENABLE_CK804);

	pci_read_config_byte(pdev, NV_MCP_SATA_CFG_20, &regval);
	regval &= ~NV_MCP_SATA_CFG_20_SATA_SPACE_EN;
	pci_write_config_byte(pdev, NV_MCP_SATA_CFG_20, regval);
}

static int nv_check_hotplug_ck804(struct ata_host_set *host_set)
{
	u8 intr_status;

	intr_status = readb(host_set->mmio_base + NV_INT_STATUS_CK804);

	// Clear interrupt status.
	writeb(0xff, host_set->mmio_base + NV_INT_STATUS_CK804);

	if (intr_status & NV_INT_STATUS_HOTPLUG) {
		if (intr_status & NV_INT_STATUS_PDEV_ADDED)
			printk(KERN_WARNING "nv_sata: "
				"Primary device added\n");

		if (intr_status & NV_INT_STATUS_PDEV_REMOVED)
			printk(KERN_WARNING "nv_sata: "
				"Primary device removed\n");

		if (intr_status & NV_INT_STATUS_SDEV_ADDED)
			printk(KERN_WARNING "nv_sata: "
				"Secondary device added\n");

		if (intr_status & NV_INT_STATUS_SDEV_REMOVED)
			printk(KERN_WARNING "nv_sata: "
				"Secondary device removed\n");

		return 1;
	}

	return 0;
}

static int __init nv_init(void)
{
	return pci_module_init(&nv_pci_driver);
}

static void __exit nv_exit(void)
{
	pci_unregister_driver(&nv_pci_driver);
}

module_init(nv_init);
module_exit(nv_exit);<|MERGE_RESOLUTION|>--- conflicted
+++ resolved
@@ -280,11 +280,7 @@
 
 		ap = host_set->ports[i];
 		if (ap &&
-<<<<<<< HEAD
-		    !(ap->flags & ATA_FLAG_PORT_DISABLED)) {
-=======
-		    !(ap->flags & (ATA_FLAG_DISABLED | ATA_FLAG_NOINTR))) {
->>>>>>> 1ad8e7f9
+		    !(ap->flags & ATA_FLAG_DISABLED)) {
 			struct ata_queued_cmd *qc;
 
 			qc = ata_qc_from_tag(ap, ap->active_tag);
