// SPDX-License-Identifier: GPL-2.0
/*
 * imx274.c - IMX274 CMOS Image Sensor driver
 *
 * Copyright (C) 2017, Leopard Imaging, Inc.
 *
 * Leon Luo <leonl@leopardimaging.com>
 * Edwin Zou <edwinz@leopardimaging.com>
 * Luca Ceresoli <luca@lucaceresoli.net>
 */

#include <linux/clk.h>
#include <linux/delay.h>
#include <linux/gpio.h>
#include <linux/gpio/consumer.h>
#include <linux/i2c.h>
#include <linux/init.h>
#include <linux/kernel.h>
#include <linux/module.h>
#include <linux/of_gpio.h>
#include <linux/regmap.h>
#include <linux/slab.h>
#include <linux/v4l2-mediabus.h>
#include <linux/videodev2.h>

#include <media/v4l2-ctrls.h>
#include <media/v4l2-device.h>
#include <media/v4l2-subdev.h>

/*
 * See "SHR, SVR Setting" in datasheet
 */
#define IMX274_DEFAULT_FRAME_LENGTH		(4550)
#define IMX274_MAX_FRAME_LENGTH			(0x000fffff)

/*
 * See "Frame Rate Adjustment" in datasheet
 */
#define IMX274_PIXCLK_CONST1			(72000000)
#define IMX274_PIXCLK_CONST2			(1000000)

/*
 * The input gain is shifted by IMX274_GAIN_SHIFT to get
 * decimal number. The real gain is
 * (float)input_gain_value / (1 << IMX274_GAIN_SHIFT)
 */
#define IMX274_GAIN_SHIFT			(8)
#define IMX274_GAIN_SHIFT_MASK			((1 << IMX274_GAIN_SHIFT) - 1)

/*
 * See "Analog Gain" and "Digital Gain" in datasheet
 * min gain is 1X
 * max gain is calculated based on IMX274_GAIN_REG_MAX
 */
#define IMX274_GAIN_REG_MAX			(1957)
#define IMX274_MIN_GAIN				(0x01 << IMX274_GAIN_SHIFT)
#define IMX274_MAX_ANALOG_GAIN			((2048 << IMX274_GAIN_SHIFT)\
					/ (2048 - IMX274_GAIN_REG_MAX))
#define IMX274_MAX_DIGITAL_GAIN			(8)
#define IMX274_DEF_GAIN				(20 << IMX274_GAIN_SHIFT)
#define IMX274_GAIN_CONST			(2048) /* for gain formula */

/*
 * 1 line time in us = (HMAX / 72), minimal is 4 lines
 */
#define IMX274_MIN_EXPOSURE_TIME		(4 * 260 / 72)

#define IMX274_DEFAULT_BINNING			IMX274_BINNING_OFF
#define IMX274_MAX_WIDTH			(3840)
#define IMX274_MAX_HEIGHT			(2160)
#define IMX274_MAX_FRAME_RATE			(120)
#define IMX274_MIN_FRAME_RATE			(5)
#define IMX274_DEF_FRAME_RATE			(60)

/*
 * register SHR is limited to (SVR value + 1) x VMAX value - 4
 */
#define IMX274_SHR_LIMIT_CONST			(4)

/*
 * Min and max sensor reset delay (microseconds)
 */
#define IMX274_RESET_DELAY1			(2000)
#define IMX274_RESET_DELAY2			(2200)

/*
 * shift and mask constants
 */
#define IMX274_SHIFT_8_BITS			(8)
#define IMX274_SHIFT_16_BITS			(16)
#define IMX274_MASK_LSB_2_BITS			(0x03)
#define IMX274_MASK_LSB_3_BITS			(0x07)
#define IMX274_MASK_LSB_4_BITS			(0x0f)
#define IMX274_MASK_LSB_8_BITS			(0x00ff)

#define DRIVER_NAME "IMX274"

/*
 * IMX274 register definitions
 */
#define IMX274_SHR_REG_MSB			0x300D /* SHR */
#define IMX274_SHR_REG_LSB			0x300C /* SHR */
#define IMX274_SVR_REG_MSB			0x300F /* SVR */
#define IMX274_SVR_REG_LSB			0x300E /* SVR */
#define IMX274_HTRIM_EN_REG			0x3037
#define IMX274_HTRIM_START_REG_LSB		0x3038
#define IMX274_HTRIM_START_REG_MSB		0x3039
#define IMX274_HTRIM_END_REG_LSB		0x303A
#define IMX274_HTRIM_END_REG_MSB		0x303B
#define IMX274_VWIDCUTEN_REG			0x30DD
#define IMX274_VWIDCUT_REG_LSB			0x30DE
#define IMX274_VWIDCUT_REG_MSB			0x30DF
#define IMX274_VWINPOS_REG_LSB			0x30E0
#define IMX274_VWINPOS_REG_MSB			0x30E1
#define IMX274_WRITE_VSIZE_REG_LSB		0x3130
#define IMX274_WRITE_VSIZE_REG_MSB		0x3131
#define IMX274_Y_OUT_SIZE_REG_LSB		0x3132
#define IMX274_Y_OUT_SIZE_REG_MSB		0x3133
#define IMX274_VMAX_REG_1			0x30FA /* VMAX, MSB */
#define IMX274_VMAX_REG_2			0x30F9 /* VMAX */
#define IMX274_VMAX_REG_3			0x30F8 /* VMAX, LSB */
#define IMX274_HMAX_REG_MSB			0x30F7 /* HMAX */
#define IMX274_HMAX_REG_LSB			0x30F6 /* HMAX */
#define IMX274_ANALOG_GAIN_ADDR_LSB		0x300A /* ANALOG GAIN LSB */
#define IMX274_ANALOG_GAIN_ADDR_MSB		0x300B /* ANALOG GAIN MSB */
#define IMX274_DIGITAL_GAIN_REG			0x3012 /* Digital Gain */
#define IMX274_VFLIP_REG			0x301A /* VERTICAL FLIP */
#define IMX274_TEST_PATTERN_REG			0x303D /* TEST PATTERN */
#define IMX274_STANDBY_REG			0x3000 /* STANDBY */

#define IMX274_TABLE_WAIT_MS			0
#define IMX274_TABLE_END			1

/*
 * imx274 I2C operation related structure
 */
struct reg_8 {
	u16 addr;
	u8 val;
};

static const struct regmap_config imx274_regmap_config = {
	.reg_bits = 16,
	.val_bits = 8,
	.cache_type = REGCACHE_RBTREE,
};

enum imx274_binning {
	IMX274_BINNING_OFF,
	IMX274_BINNING_2_1,
	IMX274_BINNING_3_1,
};

/*
 * Parameters for each imx274 readout mode.
 *
 * These are the values to configure the sensor in one of the
 * implemented modes.
 *
 * @init_regs: registers to initialize the mode
 * @bin_ratio: downscale factor (e.g. 3 for 3:1 binning)
 * @min_frame_len: Minimum frame length for each mode (see "Frame Rate
 *                 Adjustment (CSI-2)" in the datasheet)
 * @min_SHR: Minimum SHR register value (see "Shutter Setting (CSI-2)" in the
 *           datasheet)
 * @max_fps: Maximum frames per second
 * @nocpiop: Number of clocks per internal offset period (see "Integration Time
 *           in Each Readout Drive Mode (CSI-2)" in the datasheet)
 */
struct imx274_mode {
	const struct reg_8 *init_regs;
	unsigned int bin_ratio;
	int min_frame_len;
	int min_SHR;
	int max_fps;
	int nocpiop;
};

/*
 * imx274 test pattern related structure
 */
enum {
	TEST_PATTERN_DISABLED = 0,
	TEST_PATTERN_ALL_000H,
	TEST_PATTERN_ALL_FFFH,
	TEST_PATTERN_ALL_555H,
	TEST_PATTERN_ALL_AAAH,
	TEST_PATTERN_VSP_5AH, /* VERTICAL STRIPE PATTERN 555H/AAAH */
	TEST_PATTERN_VSP_A5H, /* VERTICAL STRIPE PATTERN AAAH/555H */
	TEST_PATTERN_VSP_05H, /* VERTICAL STRIPE PATTERN 000H/555H */
	TEST_PATTERN_VSP_50H, /* VERTICAL STRIPE PATTERN 555H/000H */
	TEST_PATTERN_VSP_0FH, /* VERTICAL STRIPE PATTERN 000H/FFFH */
	TEST_PATTERN_VSP_F0H, /* VERTICAL STRIPE PATTERN FFFH/000H */
	TEST_PATTERN_H_COLOR_BARS,
	TEST_PATTERN_V_COLOR_BARS,
};

static const char * const tp_qmenu[] = {
	"Disabled",
	"All 000h Pattern",
	"All FFFh Pattern",
	"All 555h Pattern",
	"All AAAh Pattern",
	"Vertical Stripe (555h / AAAh)",
	"Vertical Stripe (AAAh / 555h)",
	"Vertical Stripe (000h / 555h)",
	"Vertical Stripe (555h / 000h)",
	"Vertical Stripe (000h / FFFh)",
	"Vertical Stripe (FFFh / 000h)",
	"Vertical Color Bars",
	"Horizontal Color Bars",
};

/*
 * All-pixel scan mode (10-bit)
 * imx274 mode1(refer to datasheet) register configuration with
 * 3840x2160 resolution, raw10 data and mipi four lane output
 */
static const struct reg_8 imx274_mode1_3840x2160_raw10[] = {
	{0x3004, 0x01},
	{0x3005, 0x01},
	{0x3006, 0x00},
	{0x3007, 0xa2},

	{0x3018, 0xA2}, /* output XVS, HVS */

	{0x306B, 0x05},
	{0x30E2, 0x01},

	{0x30EE, 0x01},
	{0x3342, 0x0A},
	{0x3343, 0x00},
	{0x3344, 0x16},
	{0x3345, 0x00},
	{0x33A6, 0x01},
	{0x3528, 0x0E},
	{0x3554, 0x1F},
	{0x3555, 0x01},
	{0x3556, 0x01},
	{0x3557, 0x01},
	{0x3558, 0x01},
	{0x3559, 0x00},
	{0x355A, 0x00},
	{0x35BA, 0x0E},
	{0x366A, 0x1B},
	{0x366B, 0x1A},
	{0x366C, 0x19},
	{0x366D, 0x17},
	{0x3A41, 0x08},

	{IMX274_TABLE_END, 0x00}
};

/*
 * Horizontal/vertical 2/2-line binning
 * (Horizontal and vertical weightedbinning, 10-bit)
 * imx274 mode3(refer to datasheet) register configuration with
 * 1920x1080 resolution, raw10 data and mipi four lane output
 */
static const struct reg_8 imx274_mode3_1920x1080_raw10[] = {
	{0x3004, 0x02},
	{0x3005, 0x21},
	{0x3006, 0x00},
	{0x3007, 0xb1},

	{0x3018, 0xA2}, /* output XVS, HVS */

	{0x306B, 0x05},
	{0x30E2, 0x02},

	{0x30EE, 0x01},
	{0x3342, 0x0A},
	{0x3343, 0x00},
	{0x3344, 0x1A},
	{0x3345, 0x00},
	{0x33A6, 0x01},
	{0x3528, 0x0E},
	{0x3554, 0x00},
	{0x3555, 0x01},
	{0x3556, 0x01},
	{0x3557, 0x01},
	{0x3558, 0x01},
	{0x3559, 0x00},
	{0x355A, 0x00},
	{0x35BA, 0x0E},
	{0x366A, 0x1B},
	{0x366B, 0x1A},
	{0x366C, 0x19},
	{0x366D, 0x17},
	{0x3A41, 0x08},

	{IMX274_TABLE_END, 0x00}
};

/*
 * Vertical 2/3 subsampling binning horizontal 3 binning
 * imx274 mode5(refer to datasheet) register configuration with
 * 1280x720 resolution, raw10 data and mipi four lane output
 */
static const struct reg_8 imx274_mode5_1280x720_raw10[] = {
	{0x3004, 0x03},
	{0x3005, 0x31},
	{0x3006, 0x00},
	{0x3007, 0xa9},

	{0x3018, 0xA2}, /* output XVS, HVS */

	{0x306B, 0x05},
	{0x30E2, 0x03},

	{0x30EE, 0x01},
	{0x3342, 0x0A},
	{0x3343, 0x00},
	{0x3344, 0x1B},
	{0x3345, 0x00},
	{0x33A6, 0x01},
	{0x3528, 0x0E},
	{0x3554, 0x00},
	{0x3555, 0x01},
	{0x3556, 0x01},
	{0x3557, 0x01},
	{0x3558, 0x01},
	{0x3559, 0x00},
	{0x355A, 0x00},
	{0x35BA, 0x0E},
	{0x366A, 0x1B},
	{0x366B, 0x19},
	{0x366C, 0x17},
	{0x366D, 0x17},
	{0x3A41, 0x04},

	{IMX274_TABLE_END, 0x00}
};

/*
 * imx274 first step register configuration for
 * starting stream
 */
static const struct reg_8 imx274_start_1[] = {
	{IMX274_STANDBY_REG, 0x12},

	/* PLRD: clock settings */
	{0x3120, 0xF0},
	{0x3121, 0x00},
	{0x3122, 0x02},
	{0x3129, 0x9C},
	{0x312A, 0x02},
	{0x312D, 0x02},

	{0x310B, 0x00},

	/* PLSTMG */
	{0x304C, 0x00}, /* PLSTMG01 */
	{0x304D, 0x03},
	{0x331C, 0x1A},
	{0x331D, 0x00},
	{0x3502, 0x02},
	{0x3529, 0x0E},
	{0x352A, 0x0E},
	{0x352B, 0x0E},
	{0x3538, 0x0E},
	{0x3539, 0x0E},
	{0x3553, 0x00},
	{0x357D, 0x05},
	{0x357F, 0x05},
	{0x3581, 0x04},
	{0x3583, 0x76},
	{0x3587, 0x01},
	{0x35BB, 0x0E},
	{0x35BC, 0x0E},
	{0x35BD, 0x0E},
	{0x35BE, 0x0E},
	{0x35BF, 0x0E},
	{0x366E, 0x00},
	{0x366F, 0x00},
	{0x3670, 0x00},
	{0x3671, 0x00},

	/* PSMIPI */
	{0x3304, 0x32}, /* PSMIPI1 */
	{0x3305, 0x00},
	{0x3306, 0x32},
	{0x3307, 0x00},
	{0x3590, 0x32},
	{0x3591, 0x00},
	{0x3686, 0x32},
	{0x3687, 0x00},

	{IMX274_TABLE_END, 0x00}
};

/*
 * imx274 second step register configuration for
 * starting stream
 */
static const struct reg_8 imx274_start_2[] = {
	{IMX274_STANDBY_REG, 0x00},
	{0x303E, 0x02}, /* SYS_MODE = 2 */
	{IMX274_TABLE_END, 0x00}
};

/*
 * imx274 third step register configuration for
 * starting stream
 */
static const struct reg_8 imx274_start_3[] = {
	{0x30F4, 0x00},
	{0x3018, 0xA2}, /* XHS VHS OUTPUT */
	{IMX274_TABLE_END, 0x00}
};

/*
 * imx274 register configuration for stopping stream
 */
static const struct reg_8 imx274_stop[] = {
	{IMX274_STANDBY_REG, 0x01},
	{IMX274_TABLE_END, 0x00}
};

/*
 * imx274 disable test pattern register configuration
 */
static const struct reg_8 imx274_tp_disabled[] = {
	{0x303C, 0x00},
	{0x377F, 0x00},
	{0x3781, 0x00},
	{0x370B, 0x00},
	{IMX274_TABLE_END, 0x00}
};

/*
 * imx274 test pattern register configuration
 * reg 0x303D defines the test pattern modes
 */
static const struct reg_8 imx274_tp_regs[] = {
	{0x303C, 0x11},
	{0x370E, 0x01},
	{0x377F, 0x01},
	{0x3781, 0x01},
	{0x370B, 0x11},
	{IMX274_TABLE_END, 0x00}
};

/* nocpiop happens to be the same number for the implemented modes */
static const struct imx274_mode imx274_modes[] = {
	{
		/* mode 1, 4K */
		.bin_ratio = 1,
		.init_regs = imx274_mode1_3840x2160_raw10,
		.min_frame_len = 4550,
		.min_SHR = 12,
		.max_fps = 60,
		.nocpiop = 112,
	},
	{
		/* mode 3, 1080p */
		.bin_ratio = 2,
		.init_regs = imx274_mode3_1920x1080_raw10,
		.min_frame_len = 2310,
		.min_SHR = 8,
		.max_fps = 120,
		.nocpiop = 112,
	},
	{
		/* mode 5, 720p */
		.bin_ratio = 3,
		.init_regs = imx274_mode5_1280x720_raw10,
		.min_frame_len = 2310,
		.min_SHR = 8,
		.max_fps = 120,
		.nocpiop = 112,
	},
};

/*
 * struct imx274_ctrls - imx274 ctrl structure
 * @handler: V4L2 ctrl handler structure
 * @exposure: Pointer to expsure ctrl structure
 * @gain: Pointer to gain ctrl structure
 * @vflip: Pointer to vflip ctrl structure
 * @test_pattern: Pointer to test pattern ctrl structure
 */
struct imx274_ctrls {
	struct v4l2_ctrl_handler handler;
	struct v4l2_ctrl *exposure;
	struct v4l2_ctrl *gain;
	struct v4l2_ctrl *vflip;
	struct v4l2_ctrl *test_pattern;
};

/*
 * struct stim274 - imx274 device structure
 * @sd: V4L2 subdevice structure
 * @pad: Media pad structure
 * @client: Pointer to I2C client
 * @ctrls: imx274 control structure
 * @crop: rect to be captured
 * @compose: compose rect, i.e. output resolution
 * @format: V4L2 media bus frame format structure
 *          (width and height are in sync with the compose rect)
 * @frame_rate: V4L2 frame rate structure
 * @regmap: Pointer to regmap structure
 * @reset_gpio: Pointer to reset gpio
 * @lock: Mutex structure
 * @mode: Parameters for the selected readout mode
 */
struct stimx274 {
	struct v4l2_subdev sd;
	struct media_pad pad;
	struct i2c_client *client;
	struct imx274_ctrls ctrls;
	struct v4l2_rect crop;
	struct v4l2_mbus_framefmt format;
	struct v4l2_fract frame_interval;
	struct regmap *regmap;
	struct gpio_desc *reset_gpio;
	struct mutex lock; /* mutex lock for operations */
	const struct imx274_mode *mode;
};

#define IMX274_ROUND(dim, step, flags)			\
	((flags) & V4L2_SEL_FLAG_GE			\
	 ? roundup((dim), (step))			\
	 : ((flags) & V4L2_SEL_FLAG_LE			\
	    ? rounddown((dim), (step))			\
	    : rounddown((dim) + (step) / 2, (step))))

/*
 * Function declaration
 */
static int imx274_set_gain(struct stimx274 *priv, struct v4l2_ctrl *ctrl);
static int imx274_set_exposure(struct stimx274 *priv, int val);
static int imx274_set_vflip(struct stimx274 *priv, int val);
static int imx274_set_test_pattern(struct stimx274 *priv, int val);
static int imx274_set_frame_interval(struct stimx274 *priv,
				     struct v4l2_fract frame_interval);

static inline void msleep_range(unsigned int delay_base)
{
	usleep_range(delay_base * 1000, delay_base * 1000 + 500);
}

/*
 * v4l2_ctrl and v4l2_subdev related operations
 */
static inline struct v4l2_subdev *ctrl_to_sd(struct v4l2_ctrl *ctrl)
{
	return &container_of(ctrl->handler,
			     struct stimx274, ctrls.handler)->sd;
}

static inline struct stimx274 *to_imx274(struct v4l2_subdev *sd)
{
	return container_of(sd, struct stimx274, sd);
}

/*
 * Writing a register table
 *
 * @priv: Pointer to device
 * @table: Table containing register values (with optional delays)
 *
 * This is used to write register table into sensor's reg map.
 *
 * Return: 0 on success, errors otherwise
 */
static int imx274_write_table(struct stimx274 *priv, const struct reg_8 table[])
{
	struct regmap *regmap = priv->regmap;
	int err = 0;
	const struct reg_8 *next;
	u8 val;

	int range_start = -1;
	int range_count = 0;
	u8 range_vals[16];
	int max_range_vals = ARRAY_SIZE(range_vals);

	for (next = table;; next++) {
		if ((next->addr != range_start + range_count) ||
		    (next->addr == IMX274_TABLE_END) ||
		    (next->addr == IMX274_TABLE_WAIT_MS) ||
		    (range_count == max_range_vals)) {
			if (range_count == 1)
				err = regmap_write(regmap,
						   range_start, range_vals[0]);
			else if (range_count > 1)
				err = regmap_bulk_write(regmap, range_start,
							&range_vals[0],
							range_count);
			else
				err = 0;

			if (err)
				return err;

			range_start = -1;
			range_count = 0;

			/* Handle special address values */
			if (next->addr == IMX274_TABLE_END)
				break;

			if (next->addr == IMX274_TABLE_WAIT_MS) {
				msleep_range(next->val);
				continue;
			}
		}

		val = next->val;

		if (range_start == -1)
			range_start = next->addr;

		range_vals[range_count++] = val;
	}
	return 0;
}

static inline int imx274_write_reg(struct stimx274 *priv, u16 addr, u8 val)
{
	int err;
	unsigned int temp;

<<<<<<< HEAD
	err = regmap_read(priv->regmap, addr, &temp);
	if (err) {
		dev_err(&priv->client->dev,
			"%s : i2c read failed, addr = %x\n", __func__, addr);
	} else {
		*val = temp;

		dev_dbg(&priv->client->dev,
			"%s : addr 0x%x, val=0x%x\n", __func__,
			addr, *val);
	}

=======
	err = regmap_write(priv->regmap, addr, val);
	if (err)
		dev_err(&priv->client->dev,
			"%s : i2c write failed, %x = %x\n", __func__,
			addr, val);
	else
		dev_dbg(&priv->client->dev,
			"%s : addr 0x%x, val=0x%x\n", __func__,
			addr, val);
>>>>>>> e0d688d4
	return err;
}

/**
 * Read a multibyte register.
 *
 * Uses a bulk read where possible.
 *
 * @priv: Pointer to device structure
 * @addr: Address of the LSB register.  Other registers must be
 *        consecutive, least-to-most significant.
 * @val: Pointer to store the register value (cpu endianness)
 * @nbytes: Number of bytes to read (range: [1..3]).
 *          Other bytes are zet to 0.
 *
 * Return: 0 on success, errors otherwise
 */
static int imx274_read_mbreg(struct stimx274 *priv, u16 addr, u32 *val,
			     size_t nbytes)
{
	__le32 val_le = 0;
	int err;

	err = regmap_bulk_read(priv->regmap, addr, &val_le, nbytes);
	if (err) {
		dev_err(&priv->client->dev,
			"%s : i2c bulk read failed, %x (%zu bytes)\n",
			__func__, addr, nbytes);
	} else {
		*val = le32_to_cpu(val_le);
		dev_dbg(&priv->client->dev,
			"%s : addr 0x%x, val=0x%x (%zu bytes)\n",
			__func__, addr, *val, nbytes);
	}

	return err;
}

/**
 * Write a multibyte register.
 *
 * Uses a bulk write where possible.
 *
 * @priv: Pointer to device structure
 * @addr: Address of the LSB register.  Other registers must be
 *        consecutive, least-to-most significant.
 * @val: Value to be written to the register (cpu endianness)
 * @nbytes: Number of bytes to write (range: [1..3])
 */
static int imx274_write_mbreg(struct stimx274 *priv, u16 addr, u32 val,
			      size_t nbytes)
{
	__le32 val_le = cpu_to_le32(val);
	int err;

	err = regmap_bulk_write(priv->regmap, addr, &val_le, nbytes);
	if (err)
		dev_err(&priv->client->dev,
			"%s : i2c bulk write failed, %x = %x (%zu bytes)\n",
			__func__, addr, val, nbytes);
	else
		dev_dbg(&priv->client->dev,
			"%s : addr 0x%x, val=0x%x (%zu bytes)\n",
			__func__, addr, val, nbytes);
	return err;
}

/*
 * Set mode registers to start stream.
 * @priv: Pointer to device structure
 *
 * Return: 0 on success, errors otherwise
 */
static int imx274_mode_regs(struct stimx274 *priv)
{
	int err = 0;

	err = imx274_write_table(priv, imx274_start_1);
	if (err)
		return err;

	err = imx274_write_table(priv, priv->mode->init_regs);

	return err;
}

/*
 * imx274_start_stream - Function for starting stream per mode index
 * @priv: Pointer to device structure
 *
 * Return: 0 on success, errors otherwise
 */
static int imx274_start_stream(struct stimx274 *priv)
{
	int err = 0;

	/*
	 * Refer to "Standby Cancel Sequence when using CSI-2" in
	 * imx274 datasheet, it should wait 10ms or more here.
	 * give it 1 extra ms for margin
	 */
	msleep_range(11);
	err = imx274_write_table(priv, imx274_start_2);
	if (err)
		return err;

	/*
	 * Refer to "Standby Cancel Sequence when using CSI-2" in
	 * imx274 datasheet, it should wait 7ms or more here.
	 * give it 1 extra ms for margin
	 */
	msleep_range(8);
	err = imx274_write_table(priv, imx274_start_3);
	if (err)
		return err;

	return 0;
}

/*
 * imx274_reset - Function called to reset the sensor
 * @priv: Pointer to device structure
 * @rst: Input value for determining the sensor's end state after reset
 *
 * Set the senor in reset and then
 * if rst = 0, keep it in reset;
 * if rst = 1, bring it out of reset.
 *
 */
static void imx274_reset(struct stimx274 *priv, int rst)
{
	gpiod_set_value_cansleep(priv->reset_gpio, 0);
	usleep_range(IMX274_RESET_DELAY1, IMX274_RESET_DELAY2);
	gpiod_set_value_cansleep(priv->reset_gpio, !!rst);
	usleep_range(IMX274_RESET_DELAY1, IMX274_RESET_DELAY2);
}

/**
 * imx274_s_ctrl - This is used to set the imx274 V4L2 controls
 * @ctrl: V4L2 control to be set
 *
 * This function is used to set the V4L2 controls for the imx274 sensor.
 *
 * Return: 0 on success, errors otherwise
 */
static int imx274_s_ctrl(struct v4l2_ctrl *ctrl)
{
	struct v4l2_subdev *sd = ctrl_to_sd(ctrl);
	struct stimx274 *imx274 = to_imx274(sd);
	int ret = -EINVAL;

	dev_dbg(&imx274->client->dev,
		"%s : s_ctrl: %s, value: %d\n", __func__,
		ctrl->name, ctrl->val);

	switch (ctrl->id) {
	case V4L2_CID_EXPOSURE:
		dev_dbg(&imx274->client->dev,
			"%s : set V4L2_CID_EXPOSURE\n", __func__);
		ret = imx274_set_exposure(imx274, ctrl->val);
		break;

	case V4L2_CID_GAIN:
		dev_dbg(&imx274->client->dev,
			"%s : set V4L2_CID_GAIN\n", __func__);
		ret = imx274_set_gain(imx274, ctrl);
		break;

	case V4L2_CID_VFLIP:
		dev_dbg(&imx274->client->dev,
			"%s : set V4L2_CID_VFLIP\n", __func__);
		ret = imx274_set_vflip(imx274, ctrl->val);
		break;

	case V4L2_CID_TEST_PATTERN:
		dev_dbg(&imx274->client->dev,
			"%s : set V4L2_CID_TEST_PATTERN\n", __func__);
		ret = imx274_set_test_pattern(imx274, ctrl->val);
		break;
	}

	return ret;
}

static int imx274_binning_goodness(struct stimx274 *imx274,
				   int w, int ask_w,
				   int h, int ask_h, u32 flags)
{
	struct device *dev = &imx274->client->dev;
	const int goodness = 100000;
	int val = 0;

	if (flags & V4L2_SEL_FLAG_GE) {
		if (w < ask_w)
			val -= goodness;
		if (h < ask_h)
			val -= goodness;
	}

	if (flags & V4L2_SEL_FLAG_LE) {
		if (w > ask_w)
			val -= goodness;
		if (h > ask_h)
			val -= goodness;
	}

	val -= abs(w - ask_w);
	val -= abs(h - ask_h);

	dev_dbg(dev, "%s: ask %dx%d, size %dx%d, goodness %d\n",
		__func__, ask_w, ask_h, w, h, val);

	return val;
}

/**
 * Helper function to change binning and set both compose and format.
 *
 * We have two entry points to change binning: set_fmt and
 * set_selection(COMPOSE). Both have to compute the new output size
 * and set it in both the compose rect and the frame format size. We
 * also need to do the same things after setting cropping to restore
 * 1:1 binning.
 *
 * This function contains the common code for these three cases, it
 * has many arguments in order to accommodate the needs of all of
 * them.
 *
 * Must be called with imx274->lock locked.
 *
 * @imx274: The device object
 * @cfg:    The pad config we are editing for TRY requests
 * @which:  V4L2_SUBDEV_FORMAT_ACTIVE or V4L2_SUBDEV_FORMAT_TRY from the caller
 * @width:  Input-output parameter: set to the desired width before
 *          the call, contains the chosen value after returning successfully
 * @height: Input-output parameter for height (see @width)
 * @flags:  Selection flags from struct v4l2_subdev_selection, or 0 if not
 *          available (when called from set_fmt)
 */
static int __imx274_change_compose(struct stimx274 *imx274,
				   struct v4l2_subdev_pad_config *cfg,
				   u32 which,
				   u32 *width,
				   u32 *height,
				   u32 flags)
{
	struct device *dev = &imx274->client->dev;
	const struct v4l2_rect *cur_crop;
	struct v4l2_mbus_framefmt *tgt_fmt;
	unsigned int i;
	const struct imx274_mode *best_mode = &imx274_modes[0];
	int best_goodness = INT_MIN;

	if (which == V4L2_SUBDEV_FORMAT_TRY) {
		cur_crop = &cfg->try_crop;
		tgt_fmt = &cfg->try_fmt;
	} else {
		cur_crop = &imx274->crop;
		tgt_fmt = &imx274->format;
	}

	for (i = 0; i < ARRAY_SIZE(imx274_modes); i++) {
		unsigned int ratio = imx274_modes[i].bin_ratio;

		int goodness = imx274_binning_goodness(
			imx274,
			cur_crop->width / ratio, *width,
			cur_crop->height / ratio, *height,
			flags);

		if (goodness >= best_goodness) {
			best_goodness = goodness;
			best_mode = &imx274_modes[i];
		}
	}

	*width = cur_crop->width / best_mode->bin_ratio;
	*height = cur_crop->height / best_mode->bin_ratio;

	if (which == V4L2_SUBDEV_FORMAT_ACTIVE)
		imx274->mode = best_mode;

	dev_dbg(dev, "%s: selected %u:1 binning\n",
		__func__, best_mode->bin_ratio);

	tgt_fmt->width = *width;
	tgt_fmt->height = *height;
	tgt_fmt->field = V4L2_FIELD_NONE;

	return 0;
}

/**
 * imx274_get_fmt - Get the pad format
 * @sd: Pointer to V4L2 Sub device structure
 * @cfg: Pointer to sub device pad information structure
 * @fmt: Pointer to pad level media bus format
 *
 * This function is used to get the pad format information.
 *
 * Return: 0 on success
 */
static int imx274_get_fmt(struct v4l2_subdev *sd,
			  struct v4l2_subdev_pad_config *cfg,
			  struct v4l2_subdev_format *fmt)
{
	struct stimx274 *imx274 = to_imx274(sd);

	mutex_lock(&imx274->lock);
	fmt->format = imx274->format;
	mutex_unlock(&imx274->lock);
	return 0;
}

/**
 * imx274_set_fmt - This is used to set the pad format
 * @sd: Pointer to V4L2 Sub device structure
 * @cfg: Pointer to sub device pad information structure
 * @format: Pointer to pad level media bus format
 *
 * This function is used to set the pad format.
 *
 * Return: 0 on success
 */
static int imx274_set_fmt(struct v4l2_subdev *sd,
			  struct v4l2_subdev_pad_config *cfg,
			  struct v4l2_subdev_format *format)
{
	struct v4l2_mbus_framefmt *fmt = &format->format;
	struct stimx274 *imx274 = to_imx274(sd);
	int err = 0;

	mutex_lock(&imx274->lock);

	err = __imx274_change_compose(imx274, cfg, format->which,
				      &fmt->width, &fmt->height, 0);

	if (err)
		goto out;

	/*
	 * __imx274_change_compose already set width and height in the
	 * applicable format, but we need to keep all other format
	 * values, so do a full copy here
	 */
	fmt->field = V4L2_FIELD_NONE;
	if (format->which == V4L2_SUBDEV_FORMAT_TRY)
		cfg->try_fmt = *fmt;
	else
		imx274->format = *fmt;

out:
	mutex_unlock(&imx274->lock);

	return err;
}

static int imx274_get_selection(struct v4l2_subdev *sd,
				struct v4l2_subdev_pad_config *cfg,
				struct v4l2_subdev_selection *sel)
{
	struct stimx274 *imx274 = to_imx274(sd);
	const struct v4l2_rect *src_crop;
	const struct v4l2_mbus_framefmt *src_fmt;
	int ret = 0;

	if (sel->pad != 0)
		return -EINVAL;

	if (sel->target == V4L2_SEL_TGT_CROP_BOUNDS) {
		sel->r.left = 0;
		sel->r.top = 0;
		sel->r.width = IMX274_MAX_WIDTH;
		sel->r.height = IMX274_MAX_HEIGHT;
		return 0;
	}

	if (sel->which == V4L2_SUBDEV_FORMAT_TRY) {
		src_crop = &cfg->try_crop;
		src_fmt = &cfg->try_fmt;
	} else {
		src_crop = &imx274->crop;
		src_fmt = &imx274->format;
	}

	mutex_lock(&imx274->lock);

	switch (sel->target) {
	case V4L2_SEL_TGT_CROP:
		sel->r = *src_crop;
		break;
	case V4L2_SEL_TGT_COMPOSE_BOUNDS:
		sel->r.top = 0;
		sel->r.left = 0;
		sel->r.width = src_crop->width;
		sel->r.height = src_crop->height;
		break;
	case V4L2_SEL_TGT_COMPOSE:
		sel->r.top = 0;
		sel->r.left = 0;
		sel->r.width = src_fmt->width;
		sel->r.height = src_fmt->height;
		break;
	default:
		ret = -EINVAL;
	}

	mutex_unlock(&imx274->lock);

	return ret;
}

static int imx274_set_selection_crop(struct stimx274 *imx274,
				     struct v4l2_subdev_pad_config *cfg,
				     struct v4l2_subdev_selection *sel)
{
	struct v4l2_rect *tgt_crop;
	struct v4l2_rect new_crop;
	bool size_changed;

	/*
	 * h_step could be 12 or 24 depending on the binning. But we
	 * won't know the binning until we choose the mode later in
	 * __imx274_change_compose(). Thus let's be safe and use the
	 * most conservative value in all cases.
	 */
	const u32 h_step = 24;

	new_crop.width = min_t(u32,
			       IMX274_ROUND(sel->r.width, h_step, sel->flags),
			       IMX274_MAX_WIDTH);

	/* Constraint: HTRIMMING_END - HTRIMMING_START >= 144 */
	if (new_crop.width < 144)
		new_crop.width = 144;

	new_crop.left = min_t(u32,
			      IMX274_ROUND(sel->r.left, h_step, 0),
			      IMX274_MAX_WIDTH - new_crop.width);

	new_crop.height = min_t(u32,
				IMX274_ROUND(sel->r.height, 2, sel->flags),
				IMX274_MAX_HEIGHT);

	new_crop.top = min_t(u32, IMX274_ROUND(sel->r.top, 2, 0),
			     IMX274_MAX_HEIGHT - new_crop.height);

	sel->r = new_crop;

	if (sel->which == V4L2_SUBDEV_FORMAT_TRY)
		tgt_crop = &cfg->try_crop;
	else
		tgt_crop = &imx274->crop;

	mutex_lock(&imx274->lock);

	size_changed = (new_crop.width != tgt_crop->width ||
			new_crop.height != tgt_crop->height);

	/* __imx274_change_compose needs the new size in *tgt_crop */
	*tgt_crop = new_crop;

	/* if crop size changed then reset the output image size */
	if (size_changed)
		__imx274_change_compose(imx274, cfg, sel->which,
					&new_crop.width, &new_crop.height,
					sel->flags);

	mutex_unlock(&imx274->lock);

	return 0;
}

static int imx274_set_selection(struct v4l2_subdev *sd,
				struct v4l2_subdev_pad_config *cfg,
				struct v4l2_subdev_selection *sel)
{
	struct stimx274 *imx274 = to_imx274(sd);

	if (sel->pad != 0)
		return -EINVAL;

	if (sel->target == V4L2_SEL_TGT_CROP)
		return imx274_set_selection_crop(imx274, cfg, sel);

	if (sel->target == V4L2_SEL_TGT_COMPOSE) {
		int err;

		mutex_lock(&imx274->lock);
		err =  __imx274_change_compose(imx274, cfg, sel->which,
					       &sel->r.width, &sel->r.height,
					       sel->flags);
		mutex_unlock(&imx274->lock);

		/*
		 * __imx274_change_compose already set width and
		 * height in set->r, we still need to set top-left
		 */
		if (!err) {
			sel->r.top = 0;
			sel->r.left = 0;
		}

		return err;
	}

	return -EINVAL;
}

static int imx274_apply_trimming(struct stimx274 *imx274)
{
	u32 h_start;
	u32 h_end;
	u32 hmax;
	u32 v_cut;
	s32 v_pos;
	u32 write_v_size;
	u32 y_out_size;
	int err;

	h_start = imx274->crop.left + 12;
	h_end = h_start + imx274->crop.width;

	/* Use the minimum allowed value of HMAX */
	/* Note: except in mode 1, (width / 16 + 23) is always < hmax_min */
	/* Note: 260 is the minimum HMAX in all implemented modes */
	hmax = max_t(u32, 260, (imx274->crop.width) / 16 + 23);

	/* invert v_pos if VFLIP */
	v_pos = imx274->ctrls.vflip->cur.val ?
		(-imx274->crop.top / 2) : (imx274->crop.top / 2);
	v_cut = (IMX274_MAX_HEIGHT - imx274->crop.height) / 2;
	write_v_size = imx274->crop.height + 22;
	y_out_size   = imx274->crop.height + 14;

	err = imx274_write_mbreg(imx274, IMX274_HMAX_REG_LSB, hmax, 2);
	if (!err)
		err = imx274_write_mbreg(imx274, IMX274_HTRIM_EN_REG, 1, 1);
	if (!err)
		err = imx274_write_mbreg(imx274, IMX274_HTRIM_START_REG_LSB,
					 h_start, 2);
	if (!err)
		err = imx274_write_mbreg(imx274, IMX274_HTRIM_END_REG_LSB,
					 h_end, 2);
	if (!err)
		err = imx274_write_mbreg(imx274, IMX274_VWIDCUTEN_REG, 1, 1);
	if (!err)
		err = imx274_write_mbreg(imx274, IMX274_VWIDCUT_REG_LSB,
					 v_cut, 2);
	if (!err)
		err = imx274_write_mbreg(imx274, IMX274_VWINPOS_REG_LSB,
					 v_pos, 2);
	if (!err)
		err = imx274_write_mbreg(imx274, IMX274_WRITE_VSIZE_REG_LSB,
					 write_v_size, 2);
	if (!err)
		err = imx274_write_mbreg(imx274, IMX274_Y_OUT_SIZE_REG_LSB,
					 y_out_size, 2);

	return err;
}

/**
 * imx274_g_frame_interval - Get the frame interval
 * @sd: Pointer to V4L2 Sub device structure
 * @fi: Pointer to V4l2 Sub device frame interval structure
 *
 * This function is used to get the frame interval.
 *
 * Return: 0 on success
 */
static int imx274_g_frame_interval(struct v4l2_subdev *sd,
				   struct v4l2_subdev_frame_interval *fi)
{
	struct stimx274 *imx274 = to_imx274(sd);

	fi->interval = imx274->frame_interval;
	dev_dbg(&imx274->client->dev, "%s frame rate = %d / %d\n",
		__func__, imx274->frame_interval.numerator,
		imx274->frame_interval.denominator);

	return 0;
}

/**
 * imx274_s_frame_interval - Set the frame interval
 * @sd: Pointer to V4L2 Sub device structure
 * @fi: Pointer to V4l2 Sub device frame interval structure
 *
 * This function is used to set the frame intervavl.
 *
 * Return: 0 on success
 */
static int imx274_s_frame_interval(struct v4l2_subdev *sd,
				   struct v4l2_subdev_frame_interval *fi)
{
	struct stimx274 *imx274 = to_imx274(sd);
	struct v4l2_ctrl *ctrl = imx274->ctrls.exposure;
	int min, max, def;
	int ret;

	mutex_lock(&imx274->lock);
	ret = imx274_set_frame_interval(imx274, fi->interval);

	if (!ret) {
		/*
		 * exposure time range is decided by frame interval
		 * need to update it after frame interval changes
		 */
		min = IMX274_MIN_EXPOSURE_TIME;
		max = fi->interval.numerator * 1000000
			/ fi->interval.denominator;
		def = max;
		if (__v4l2_ctrl_modify_range(ctrl, min, max, 1, def)) {
			dev_err(&imx274->client->dev,
				"Exposure ctrl range update failed\n");
			goto unlock;
		}

		/* update exposure time accordingly */
		imx274_set_exposure(imx274, ctrl->val);

		dev_dbg(&imx274->client->dev, "set frame interval to %uus\n",
			fi->interval.numerator * 1000000
			/ fi->interval.denominator);
	}

unlock:
	mutex_unlock(&imx274->lock);

	return ret;
}

/**
 * imx274_load_default - load default control values
 * @priv: Pointer to device structure
 *
 * Return: 0 on success, errors otherwise
 */
static int imx274_load_default(struct stimx274 *priv)
{
	int ret;

	/* load default control values */
	priv->frame_interval.numerator = 1;
	priv->frame_interval.denominator = IMX274_DEF_FRAME_RATE;
	priv->ctrls.exposure->val = 1000000 / IMX274_DEF_FRAME_RATE;
	priv->ctrls.gain->val = IMX274_DEF_GAIN;
	priv->ctrls.vflip->val = 0;
	priv->ctrls.test_pattern->val = TEST_PATTERN_DISABLED;

	/* update frame rate */
	ret = imx274_set_frame_interval(priv,
					priv->frame_interval);
	if (ret)
		return ret;

	/* update exposure time */
	ret = v4l2_ctrl_s_ctrl(priv->ctrls.exposure, priv->ctrls.exposure->val);
	if (ret)
		return ret;

	/* update gain */
	ret = v4l2_ctrl_s_ctrl(priv->ctrls.gain, priv->ctrls.gain->val);
	if (ret)
		return ret;

	/* update vflip */
	ret = v4l2_ctrl_s_ctrl(priv->ctrls.vflip, priv->ctrls.vflip->val);
	if (ret)
		return ret;

	return 0;
}

/**
 * imx274_s_stream - It is used to start/stop the streaming.
 * @sd: V4L2 Sub device
 * @on: Flag (True / False)
 *
 * This function controls the start or stop of streaming for the
 * imx274 sensor.
 *
 * Return: 0 on success, errors otherwise
 */
static int imx274_s_stream(struct v4l2_subdev *sd, int on)
{
	struct stimx274 *imx274 = to_imx274(sd);
	int ret = 0;

	dev_dbg(&imx274->client->dev, "%s : %s, mode index = %td\n", __func__,
		on ? "Stream Start" : "Stream Stop",
		imx274->mode - &imx274_modes[0]);

	mutex_lock(&imx274->lock);

	if (on) {
		/* load mode registers */
		ret = imx274_mode_regs(imx274);
		if (ret)
			goto fail;

		ret = imx274_apply_trimming(imx274);
		if (ret)
			goto fail;

		/*
		 * update frame rate & expsoure. if the last mode is different,
		 * HMAX could be changed. As the result, frame rate & exposure
		 * are changed.
		 * gain is not affected.
		 */
		ret = imx274_set_frame_interval(imx274,
						imx274->frame_interval);
		if (ret)
			goto fail;

		/* update exposure time */
		ret = __v4l2_ctrl_s_ctrl(imx274->ctrls.exposure,
					 imx274->ctrls.exposure->val);
		if (ret)
			goto fail;

		/* start stream */
		ret = imx274_start_stream(imx274);
		if (ret)
			goto fail;
	} else {
		/* stop stream */
		ret = imx274_write_table(imx274, imx274_stop);
		if (ret)
			goto fail;
	}

	mutex_unlock(&imx274->lock);
	dev_dbg(&imx274->client->dev, "%s : Done\n", __func__);
	return 0;

fail:
	mutex_unlock(&imx274->lock);
	dev_err(&imx274->client->dev, "s_stream failed\n");
	return ret;
}

/*
 * imx274_get_frame_length - Function for obtaining current frame length
 * @priv: Pointer to device structure
 * @val: Pointer to obainted value
 *
 * frame_length = vmax x (svr + 1), in unit of hmax.
 *
 * Return: 0 on success
 */
static int imx274_get_frame_length(struct stimx274 *priv, u32 *val)
{
	int err;
	u32 svr;
	u32 vmax;

	err = imx274_read_mbreg(priv, IMX274_SVR_REG_LSB, &svr, 2);
	if (err)
		goto fail;

	err = imx274_read_mbreg(priv, IMX274_VMAX_REG_3, &vmax, 3);
	if (err)
		goto fail;

	*val = vmax * (svr + 1);

	return 0;

fail:
	dev_err(&priv->client->dev, "%s error = %d\n", __func__, err);
	return err;
}

static int imx274_clamp_coarse_time(struct stimx274 *priv, u32 *val,
				    u32 *frame_length)
{
	int err;

	err = imx274_get_frame_length(priv, frame_length);
	if (err)
		return err;

	if (*frame_length < priv->mode->min_frame_len)
		*frame_length =  priv->mode->min_frame_len;

	*val = *frame_length - *val; /* convert to raw shr */
	if (*val > *frame_length - IMX274_SHR_LIMIT_CONST)
		*val = *frame_length - IMX274_SHR_LIMIT_CONST;
	else if (*val < priv->mode->min_SHR)
		*val = priv->mode->min_SHR;

	return 0;
}

/*
 * imx274_set_digital gain - Function called when setting digital gain
 * @priv: Pointer to device structure
 * @dgain: Value of digital gain.
 *
 * Digital gain has only 4 steps: 1x, 2x, 4x, and 8x
 *
 * Return: 0 on success
 */
static int imx274_set_digital_gain(struct stimx274 *priv, u32 dgain)
{
	u8 reg_val;

	reg_val = ffs(dgain);

	if (reg_val)
		reg_val--;

	reg_val = clamp(reg_val, (u8)0, (u8)3);

	return imx274_write_reg(priv, IMX274_DIGITAL_GAIN_REG,
				reg_val & IMX274_MASK_LSB_4_BITS);
}

/*
 * imx274_set_gain - Function called when setting gain
 * @priv: Pointer to device structure
 * @val: Value of gain. the real value = val << IMX274_GAIN_SHIFT;
 * @ctrl: v4l2 control pointer
 *
 * Set the gain based on input value.
 * The caller should hold the mutex lock imx274->lock if necessary
 *
 * Return: 0 on success
 */
static int imx274_set_gain(struct stimx274 *priv, struct v4l2_ctrl *ctrl)
{
	int err;
	u32 gain, analog_gain, digital_gain, gain_reg;

	gain = (u32)(ctrl->val);

	dev_dbg(&priv->client->dev,
		"%s : input gain = %d.%d\n", __func__,
		gain >> IMX274_GAIN_SHIFT,
		((gain & IMX274_GAIN_SHIFT_MASK) * 100) >> IMX274_GAIN_SHIFT);

	if (gain > IMX274_MAX_DIGITAL_GAIN * IMX274_MAX_ANALOG_GAIN)
		gain = IMX274_MAX_DIGITAL_GAIN * IMX274_MAX_ANALOG_GAIN;
	else if (gain < IMX274_MIN_GAIN)
		gain = IMX274_MIN_GAIN;

	if (gain <= IMX274_MAX_ANALOG_GAIN)
		digital_gain = 1;
	else if (gain <= IMX274_MAX_ANALOG_GAIN * 2)
		digital_gain = 2;
	else if (gain <= IMX274_MAX_ANALOG_GAIN * 4)
		digital_gain = 4;
	else
		digital_gain = IMX274_MAX_DIGITAL_GAIN;

	analog_gain = gain / digital_gain;

	dev_dbg(&priv->client->dev,
		"%s : digital gain = %d, analog gain = %d.%d\n",
		__func__, digital_gain, analog_gain >> IMX274_GAIN_SHIFT,
		((analog_gain & IMX274_GAIN_SHIFT_MASK) * 100)
		>> IMX274_GAIN_SHIFT);

	err = imx274_set_digital_gain(priv, digital_gain);
	if (err)
		goto fail;

	/* convert to register value, refer to imx274 datasheet */
	gain_reg = (u32)IMX274_GAIN_CONST -
		(IMX274_GAIN_CONST << IMX274_GAIN_SHIFT) / analog_gain;
	if (gain_reg > IMX274_GAIN_REG_MAX)
		gain_reg = IMX274_GAIN_REG_MAX;

	err = imx274_write_mbreg(priv, IMX274_ANALOG_GAIN_ADDR_LSB, gain_reg,
				 2);
	if (err)
		goto fail;

	if (IMX274_GAIN_CONST - gain_reg == 0) {
		err = -EINVAL;
		goto fail;
	}

	/* convert register value back to gain value */
	ctrl->val = (IMX274_GAIN_CONST << IMX274_GAIN_SHIFT)
			/ (IMX274_GAIN_CONST - gain_reg) * digital_gain;

	dev_dbg(&priv->client->dev,
		"%s : GAIN control success, gain_reg = %d, new gain = %d\n",
		__func__, gain_reg, ctrl->val);

	return 0;

fail:
	dev_err(&priv->client->dev, "%s error = %d\n", __func__, err);
	return err;
}

/*
 * imx274_set_coarse_time - Function called when setting SHR value
 * @priv: Pointer to device structure
 * @val: Value for exposure time in number of line_length, or [HMAX]
 *
 * Set SHR value based on input value.
 *
 * Return: 0 on success
 */
static int imx274_set_coarse_time(struct stimx274 *priv, u32 *val)
{
	int err;
	u32 coarse_time, frame_length;

	coarse_time = *val;

	/* convert exposure_time to appropriate SHR value */
	err = imx274_clamp_coarse_time(priv, &coarse_time, &frame_length);
	if (err)
		goto fail;

	err = imx274_write_mbreg(priv, IMX274_SHR_REG_LSB, coarse_time, 2);
	if (err)
		goto fail;

	*val = frame_length - coarse_time;
	return 0;

fail:
	dev_err(&priv->client->dev, "%s error = %d\n", __func__, err);
	return err;
}

/*
 * imx274_set_exposure - Function called when setting exposure time
 * @priv: Pointer to device structure
 * @val: Variable for exposure time, in the unit of micro-second
 *
 * Set exposure time based on input value.
 * The caller should hold the mutex lock imx274->lock if necessary
 *
 * Return: 0 on success
 */
static int imx274_set_exposure(struct stimx274 *priv, int val)
{
	int err;
	u32 hmax;
	u32 coarse_time; /* exposure time in unit of line (HMAX)*/

	dev_dbg(&priv->client->dev,
		"%s : EXPOSURE control input = %d\n", __func__, val);

	/* step 1: convert input exposure_time (val) into number of 1[HMAX] */

	err = imx274_read_mbreg(priv, IMX274_HMAX_REG_LSB, &hmax, 2);
	if (err)
		goto fail;

	if (hmax == 0) {
		err = -EINVAL;
		goto fail;
	}

	coarse_time = (IMX274_PIXCLK_CONST1 / IMX274_PIXCLK_CONST2 * val
			- priv->mode->nocpiop) / hmax;

	/* step 2: convert exposure_time into SHR value */

	/* set SHR */
	err = imx274_set_coarse_time(priv, &coarse_time);
	if (err)
		goto fail;

	priv->ctrls.exposure->val =
			(coarse_time * hmax + priv->mode->nocpiop)
			/ (IMX274_PIXCLK_CONST1 / IMX274_PIXCLK_CONST2);

	dev_dbg(&priv->client->dev,
		"%s : EXPOSURE control success\n", __func__);
	return 0;

fail:
	dev_err(&priv->client->dev, "%s error = %d\n", __func__, err);

	return err;
}

/*
 * imx274_set_vflip - Function called when setting vertical flip
 * @priv: Pointer to device structure
 * @val: Value for vflip setting
 *
 * Set vertical flip based on input value.
 * val = 0: normal, no vertical flip
 * val = 1: vertical flip enabled
 * The caller should hold the mutex lock imx274->lock if necessary
 *
 * Return: 0 on success
 */
static int imx274_set_vflip(struct stimx274 *priv, int val)
{
	int err;

	err = imx274_write_reg(priv, IMX274_VFLIP_REG, val);
	if (err) {
		dev_err(&priv->client->dev, "VFLIP control error\n");
		return err;
	}

	dev_dbg(&priv->client->dev,
		"%s : VFLIP control success\n", __func__);

	return 0;
}

/*
 * imx274_set_test_pattern - Function called when setting test pattern
 * @priv: Pointer to device structure
 * @val: Variable for test pattern
 *
 * Set to different test patterns based on input value.
 *
 * Return: 0 on success
 */
static int imx274_set_test_pattern(struct stimx274 *priv, int val)
{
	int err = 0;

	if (val == TEST_PATTERN_DISABLED) {
		err = imx274_write_table(priv, imx274_tp_disabled);
	} else if (val <= TEST_PATTERN_V_COLOR_BARS) {
		err = imx274_write_reg(priv, IMX274_TEST_PATTERN_REG, val - 1);
		if (!err)
			err = imx274_write_table(priv, imx274_tp_regs);
	} else {
		err = -EINVAL;
	}

	if (!err)
		dev_dbg(&priv->client->dev,
			"%s : TEST PATTERN control success\n", __func__);
	else
		dev_err(&priv->client->dev, "%s error = %d\n", __func__, err);

	return err;
}

/*
 * imx274_set_frame_length - Function called when setting frame length
 * @priv: Pointer to device structure
 * @val: Variable for frame length (= VMAX, i.e. vertical drive period length)
 *
 * Set frame length based on input value.
 *
 * Return: 0 on success
 */
static int imx274_set_frame_length(struct stimx274 *priv, u32 val)
{
	int err;
	u32 frame_length;

	dev_dbg(&priv->client->dev, "%s : input length = %d\n",
		__func__, val);

	frame_length = (u32)val;

	err = imx274_write_mbreg(priv, IMX274_VMAX_REG_3, frame_length, 3);
	if (err)
		goto fail;

	return 0;

fail:
	dev_err(&priv->client->dev, "%s error = %d\n", __func__, err);
	return err;
}

/*
 * imx274_set_frame_interval - Function called when setting frame interval
 * @priv: Pointer to device structure
 * @frame_interval: Variable for frame interval
 *
 * Change frame interval by updating VMAX value
 * The caller should hold the mutex lock imx274->lock if necessary
 *
 * Return: 0 on success
 */
static int imx274_set_frame_interval(struct stimx274 *priv,
				     struct v4l2_fract frame_interval)
{
	int err;
	u32 frame_length, req_frame_rate;
	u32 svr;
	u32 hmax;

	dev_dbg(&priv->client->dev, "%s: input frame interval = %d / %d",
		__func__, frame_interval.numerator,
		frame_interval.denominator);

	if (frame_interval.numerator == 0) {
		err = -EINVAL;
		goto fail;
	}

	req_frame_rate = (u32)(frame_interval.denominator
				/ frame_interval.numerator);

	/* boundary check */
	if (req_frame_rate > priv->mode->max_fps) {
		frame_interval.numerator = 1;
		frame_interval.denominator = priv->mode->max_fps;
	} else if (req_frame_rate < IMX274_MIN_FRAME_RATE) {
		frame_interval.numerator = 1;
		frame_interval.denominator = IMX274_MIN_FRAME_RATE;
	}

	/*
	 * VMAX = 1/frame_rate x 72M / (SVR+1) / HMAX
	 * frame_length (i.e. VMAX) = (frame_interval) x 72M /(SVR+1) / HMAX
	 */

	err = imx274_read_mbreg(priv, IMX274_SVR_REG_LSB, &svr, 2);
	if (err)
		goto fail;

	dev_dbg(&priv->client->dev,
		"%s : register SVR = %d\n", __func__, svr);

	err = imx274_read_mbreg(priv, IMX274_HMAX_REG_LSB, &hmax, 2);
	if (err)
		goto fail;

	dev_dbg(&priv->client->dev,
		"%s : register HMAX = %d\n", __func__, hmax);

	if (hmax == 0 || frame_interval.denominator == 0) {
		err = -EINVAL;
		goto fail;
	}

	frame_length = IMX274_PIXCLK_CONST1 / (svr + 1) / hmax
					* frame_interval.numerator
					/ frame_interval.denominator;

	err = imx274_set_frame_length(priv, frame_length);
	if (err)
		goto fail;

	priv->frame_interval = frame_interval;
	return 0;

fail:
	dev_err(&priv->client->dev, "%s error = %d\n", __func__, err);
	return err;
}

static const struct v4l2_subdev_pad_ops imx274_pad_ops = {
	.get_fmt = imx274_get_fmt,
	.set_fmt = imx274_set_fmt,
	.get_selection = imx274_get_selection,
	.set_selection = imx274_set_selection,
};

static const struct v4l2_subdev_video_ops imx274_video_ops = {
	.g_frame_interval = imx274_g_frame_interval,
	.s_frame_interval = imx274_s_frame_interval,
	.s_stream = imx274_s_stream,
};

static const struct v4l2_subdev_ops imx274_subdev_ops = {
	.pad = &imx274_pad_ops,
	.video = &imx274_video_ops,
};

static const struct v4l2_ctrl_ops imx274_ctrl_ops = {
	.s_ctrl	= imx274_s_ctrl,
};

static const struct of_device_id imx274_of_id_table[] = {
	{ .compatible = "sony,imx274" },
	{ }
};
MODULE_DEVICE_TABLE(of, imx274_of_id_table);

static const struct i2c_device_id imx274_id[] = {
	{ "IMX274", 0 },
	{ }
};
MODULE_DEVICE_TABLE(i2c, imx274_id);

static int imx274_probe(struct i2c_client *client)
{
	struct v4l2_subdev *sd;
	struct stimx274 *imx274;
	int ret;

	/* initialize imx274 */
	imx274 = devm_kzalloc(&client->dev, sizeof(*imx274), GFP_KERNEL);
	if (!imx274)
		return -ENOMEM;

	mutex_init(&imx274->lock);

	/* initialize format */
	imx274->mode = &imx274_modes[IMX274_DEFAULT_BINNING];
	imx274->crop.width = IMX274_MAX_WIDTH;
	imx274->crop.height = IMX274_MAX_HEIGHT;
	imx274->format.width = imx274->crop.width / imx274->mode->bin_ratio;
	imx274->format.height = imx274->crop.height / imx274->mode->bin_ratio;
	imx274->format.field = V4L2_FIELD_NONE;
	imx274->format.code = MEDIA_BUS_FMT_SRGGB10_1X10;
	imx274->format.colorspace = V4L2_COLORSPACE_SRGB;
	imx274->frame_interval.numerator = 1;
	imx274->frame_interval.denominator = IMX274_DEF_FRAME_RATE;

	/* initialize regmap */
	imx274->regmap = devm_regmap_init_i2c(client, &imx274_regmap_config);
	if (IS_ERR(imx274->regmap)) {
		dev_err(&client->dev,
			"regmap init failed: %ld\n", PTR_ERR(imx274->regmap));
		ret = -ENODEV;
		goto err_regmap;
	}

	/* initialize subdevice */
	imx274->client = client;
	sd = &imx274->sd;
	v4l2_i2c_subdev_init(sd, client, &imx274_subdev_ops);
	sd->flags |= V4L2_SUBDEV_FL_HAS_DEVNODE | V4L2_SUBDEV_FL_HAS_EVENTS;

	/* initialize subdev media pad */
	imx274->pad.flags = MEDIA_PAD_FL_SOURCE;
	sd->entity.function = MEDIA_ENT_F_CAM_SENSOR;
	ret = media_entity_pads_init(&sd->entity, 1, &imx274->pad);
	if (ret < 0) {
		dev_err(&client->dev,
			"%s : media entity init Failed %d\n", __func__, ret);
		goto err_regmap;
	}

	/* initialize sensor reset gpio */
	imx274->reset_gpio = devm_gpiod_get_optional(&client->dev, "reset",
						     GPIOD_OUT_HIGH);
	if (IS_ERR(imx274->reset_gpio)) {
		if (PTR_ERR(imx274->reset_gpio) != -EPROBE_DEFER)
			dev_err(&client->dev, "Reset GPIO not setup in DT");
		ret = PTR_ERR(imx274->reset_gpio);
		goto err_me;
	}

	/* pull sensor out of reset */
	imx274_reset(imx274, 1);

	/* initialize controls */
	ret = v4l2_ctrl_handler_init(&imx274->ctrls.handler, 4);
	if (ret < 0) {
		dev_err(&client->dev,
			"%s : ctrl handler init Failed\n", __func__);
		goto err_me;
	}

	imx274->ctrls.handler.lock = &imx274->lock;

	/* add new controls */
	imx274->ctrls.test_pattern = v4l2_ctrl_new_std_menu_items(
		&imx274->ctrls.handler, &imx274_ctrl_ops,
		V4L2_CID_TEST_PATTERN,
		ARRAY_SIZE(tp_qmenu) - 1, 0, 0, tp_qmenu);

	imx274->ctrls.gain = v4l2_ctrl_new_std(
		&imx274->ctrls.handler,
		&imx274_ctrl_ops,
		V4L2_CID_GAIN, IMX274_MIN_GAIN,
		IMX274_MAX_DIGITAL_GAIN * IMX274_MAX_ANALOG_GAIN, 1,
		IMX274_DEF_GAIN);

	imx274->ctrls.exposure = v4l2_ctrl_new_std(
		&imx274->ctrls.handler,
		&imx274_ctrl_ops,
		V4L2_CID_EXPOSURE, IMX274_MIN_EXPOSURE_TIME,
		1000000 / IMX274_DEF_FRAME_RATE, 1,
		IMX274_MIN_EXPOSURE_TIME);

	imx274->ctrls.vflip = v4l2_ctrl_new_std(
		&imx274->ctrls.handler,
		&imx274_ctrl_ops,
		V4L2_CID_VFLIP, 0, 1, 1, 0);

	imx274->sd.ctrl_handler = &imx274->ctrls.handler;
	if (imx274->ctrls.handler.error) {
		ret = imx274->ctrls.handler.error;
		goto err_ctrls;
	}

	/* setup default controls */
	ret = v4l2_ctrl_handler_setup(&imx274->ctrls.handler);
	if (ret) {
		dev_err(&client->dev,
			"Error %d setup default controls\n", ret);
		goto err_ctrls;
	}

	/* load default control values */
	ret = imx274_load_default(imx274);
	if (ret) {
		dev_err(&client->dev,
			"%s : imx274_load_default failed %d\n",
			__func__, ret);
		goto err_ctrls;
	}

	/* register subdevice */
	ret = v4l2_async_register_subdev(sd);
	if (ret < 0) {
		dev_err(&client->dev,
			"%s : v4l2_async_register_subdev failed %d\n",
			__func__, ret);
		goto err_ctrls;
	}

	dev_info(&client->dev, "imx274 : imx274 probe success !\n");
	return 0;

err_ctrls:
	v4l2_ctrl_handler_free(&imx274->ctrls.handler);
err_me:
	media_entity_cleanup(&sd->entity);
err_regmap:
	mutex_destroy(&imx274->lock);
	return ret;
}

static int imx274_remove(struct i2c_client *client)
{
	struct v4l2_subdev *sd = i2c_get_clientdata(client);
	struct stimx274 *imx274 = to_imx274(sd);

	/* stop stream */
	imx274_write_table(imx274, imx274_stop);

	v4l2_async_unregister_subdev(sd);
	v4l2_ctrl_handler_free(&imx274->ctrls.handler);
	media_entity_cleanup(&sd->entity);
	mutex_destroy(&imx274->lock);
	return 0;
}

static struct i2c_driver imx274_i2c_driver = {
	.driver = {
		.name	= DRIVER_NAME,
		.of_match_table	= imx274_of_id_table,
	},
	.probe_new	= imx274_probe,
	.remove		= imx274_remove,
	.id_table	= imx274_id,
};

module_i2c_driver(imx274_i2c_driver);

MODULE_AUTHOR("Leon Luo <leonl@leopardimaging.com>");
MODULE_DESCRIPTION("IMX274 CMOS Image Sensor driver");
MODULE_LICENSE("GPL v2");<|MERGE_RESOLUTION|>--- conflicted
+++ resolved
@@ -620,22 +620,7 @@
 static inline int imx274_write_reg(struct stimx274 *priv, u16 addr, u8 val)
 {
 	int err;
-	unsigned int temp;
-
-<<<<<<< HEAD
-	err = regmap_read(priv->regmap, addr, &temp);
-	if (err) {
-		dev_err(&priv->client->dev,
-			"%s : i2c read failed, addr = %x\n", __func__, addr);
-	} else {
-		*val = temp;
-
-		dev_dbg(&priv->client->dev,
-			"%s : addr 0x%x, val=0x%x\n", __func__,
-			addr, *val);
-	}
-
-=======
+
 	err = regmap_write(priv->regmap, addr, val);
 	if (err)
 		dev_err(&priv->client->dev,
@@ -645,7 +630,6 @@
 		dev_dbg(&priv->client->dev,
 			"%s : addr 0x%x, val=0x%x\n", __func__,
 			addr, val);
->>>>>>> e0d688d4
 	return err;
 }
 
