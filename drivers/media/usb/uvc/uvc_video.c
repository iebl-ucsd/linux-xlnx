--- conflicted
+++ resolved
@@ -1098,12 +1098,11 @@
 }
 
 static void uvc_video_copy_packets(struct uvc_urb *uvc_urb)
-<<<<<<< HEAD
 {
 	unsigned int i;
 
-	for (i = 0; i < uvc_urb->packets; i++) {
-		struct uvc_decode_op *op = &uvc_urb->decodes[i];
+	for (i = 0; i < uvc_urb->async_operations; i++) {
+		struct uvc_copy_op *op = &uvc_urb->copy_operations[i];
 
 		memcpy(op->dst, op->src, op->len);
 
@@ -1112,15 +1111,13 @@
 	}
 }
 
-/**
+/*
  * uvc_video_decode_data_work: Asynchronous memcpy processing
  *
- * Perform memcpy tasks in process context, with completion handlers
- * to return the URB, and buffer handles.
- *
- * The work submitter must pre-determine that the work is safe
- */
-static void uvc_video_decode_data_work(struct work_struct *work)
+ * Copy URB data to video buffers in process context, releasing buffer
+ * references and requeuing the URB when done.
+ */
+static void uvc_video_copy_data_work(struct work_struct *work)
 {
 	struct uvc_urb *uvc_urb = container_of(work, struct uvc_urb, work);
 	struct uvc_streaming *stream = uvc_urb->stream;
@@ -1145,61 +1142,11 @@
 	spin_unlock_irq(&queue->irqlock);
 }
 
-static void uvc_video_decode_data(struct uvc_decode_op *decode,
-		struct uvc_urb *uvc_urb, struct uvc_buffer *buf,
-		const __u8 *data, int len)
-{
-=======
-{
-	unsigned int i;
-
-	for (i = 0; i < uvc_urb->async_operations; i++) {
-		struct uvc_copy_op *op = &uvc_urb->copy_operations[i];
-
-		memcpy(op->dst, op->src, op->len);
-
-		/* Release reference taken on this buffer. */
-		uvc_queue_buffer_release(op->buf);
-	}
-}
-
-/*
- * uvc_video_decode_data_work: Asynchronous memcpy processing
- *
- * Copy URB data to video buffers in process context, releasing buffer
- * references and requeuing the URB when done.
- */
-static void uvc_video_copy_data_work(struct work_struct *work)
-{
-	struct uvc_urb *uvc_urb = container_of(work, struct uvc_urb, work);
-	struct uvc_streaming *stream = uvc_urb->stream;
-	struct uvc_video_queue *queue = &stream->queue;
-	int ret;
-
-	uvc_video_copy_packets(uvc_urb);
-
-	/*
-	 * Prevent resubmitting URBs when shutting down to ensure that no new
-	 * work item will be scheduled after uvc_stop_streaming() flushes the
-	 * work queue.
-	 */
-	spin_lock_irq(&queue->irqlock);
-	if (!(queue->flags & UVC_QUEUE_STOPPING)) {
-		ret = usb_submit_urb(uvc_urb->urb, GFP_ATOMIC);
-		if (ret < 0)
-			uvc_printk(KERN_ERR,
-				   "Failed to resubmit video URB (%d).\n",
-				   ret);
-	}
-	spin_unlock_irq(&queue->irqlock);
-}
-
 static void uvc_video_decode_data(struct uvc_urb *uvc_urb,
 		struct uvc_buffer *buf, const u8 *data, int len)
 {
 	unsigned int active_op = uvc_urb->async_operations;
 	struct uvc_copy_op *op = &uvc_urb->copy_operations[active_op];
->>>>>>> e0d688d4
 	unsigned int maxlen;
 
 	if (len <= 0)
@@ -1207,17 +1154,6 @@
 
 	maxlen = buf->length - buf->bytesused;
 
-<<<<<<< HEAD
-	/* Take a buffer reference for async work */
-	kref_get(&buf->ref);
-
-	decode->buf = buf;
-	decode->src = data;
-	decode->dst = buf->mem + buf->bytesused;
-	decode->len = min_t(unsigned int, len, maxlen);
-
-	buf->bytesused += decode->len;
-=======
 	/* Take a buffer reference for async work. */
 	kref_get(&buf->ref);
 
@@ -1227,7 +1163,6 @@
 	op->len = min_t(unsigned int, len, maxlen);
 
 	buf->bytesused += op->len;
->>>>>>> e0d688d4
 
 	/* Complete the current frame if the buffer size was exceeded. */
 	if (len > maxlen) {
@@ -1236,11 +1171,7 @@
 		buf->state = UVC_BUF_STATE_READY;
 	}
 
-<<<<<<< HEAD
-	uvc_urb->packets++;
-=======
 	uvc_urb->async_operations++;
->>>>>>> e0d688d4
 }
 
 static void uvc_video_decode_end(struct uvc_streaming *stream,
@@ -1425,8 +1356,6 @@
 	int ret, i;
 
 	for (i = 0; i < urb->number_of_packets; ++i) {
-		struct uvc_decode_op *op = &uvc_urb->decodes[uvc_urb->packets];
-
 		if (urb->iso_frame_desc[i].status < 0) {
 			uvc_trace(UVC_TRACE_FRAME, "USB isochronous frame "
 				"lost (%d).\n", urb->iso_frame_desc[i].status);
@@ -1451,11 +1380,7 @@
 		uvc_video_decode_meta(stream, meta_buf, mem, ret);
 
 		/* Decode the payload data. */
-<<<<<<< HEAD
-		uvc_video_decode_data(op, uvc_urb, buf, mem + ret,
-=======
 		uvc_video_decode_data(uvc_urb, buf, mem + ret,
->>>>>>> e0d688d4
 			urb->iso_frame_desc[i].actual_length - ret);
 
 		/* Process the header again. */
@@ -1516,16 +1441,8 @@
 	 */
 
 	/* Prepare video data for processing. */
-<<<<<<< HEAD
-	if (!stream->bulk.skip_payload && buf != NULL) {
-		struct uvc_decode_op *op = &uvc_urb->decodes[0];
-
-		uvc_video_decode_data(op, uvc_urb, buf, mem, len);
-	}
-=======
 	if (!stream->bulk.skip_payload && buf != NULL)
 		uvc_video_decode_data(uvc_urb, buf, mem, len);
->>>>>>> e0d688d4
 
 	/* Detect the payload end by a URB smaller than the maximum size (or
 	 * a payload size equal to the maximum) and process the header again.
@@ -1625,12 +1542,6 @@
 
 	buf = uvc_queue_get_current_buffer(queue);
 
-<<<<<<< HEAD
-	/* Re-initialise the URB packet work */
-	uvc_urb->packets = 0;
-
-=======
->>>>>>> e0d688d4
 	/*
 	 * Process the URB headers, and optionally queue expensive memcpy tasks
 	 * to be deferred to a work queue.
@@ -1643,12 +1554,6 @@
 		spin_unlock_irqrestore(&qmeta->irqlock, flags);
 	}
 
-<<<<<<< HEAD
-	stream->decode(uvc_urb, buf, buf_meta);
-
-	/* Without any queued work, we must submit the URB. */
-	if (!uvc_urb->packets) {
-=======
 	/* Re-initialise the URB async work. */
 	uvc_urb->async_operations = 0;
 
@@ -1660,7 +1565,6 @@
 
 	/* If no async work is needed, resubmit the URB immediately. */
 	if (!uvc_urb->async_operations) {
->>>>>>> e0d688d4
 		ret = usb_submit_urb(uvc_urb->urb, GFP_ATOMIC);
 		if (ret < 0)
 			uvc_printk(KERN_ERR,
@@ -1678,11 +1582,7 @@
 	spin_lock_irqsave(&queue->irqlock, flags);
 	if (!(queue->flags & UVC_QUEUE_STOPPING)) {
 		/* Handle any heavy lifting required */
-<<<<<<< HEAD
-		INIT_WORK(&uvc_urb->work, uvc_video_decode_data_work);
-=======
 		INIT_WORK(&uvc_urb->work, uvc_video_copy_data_work);
->>>>>>> e0d688d4
 		queue_work(stream->async_wq, &uvc_urb->work);
 	} else {
 		uvc_video_copy_packets(uvc_urb);
@@ -1701,20 +1601,6 @@
 		if (!uvc_urb->buffer)
 			continue;
 
-<<<<<<< HEAD
-	for (i = 0; i < UVC_URBS; ++i) {
-		struct uvc_urb *uvc_urb = &stream->uvc_urb[i];
-
-		if (uvc_urb->urb_buffer) {
-#ifndef CONFIG_DMA_NONCOHERENT
-			usb_free_coherent(stream->dev->udev, stream->urb_size,
-					uvc_urb->urb_buffer, uvc_urb->urb_dma);
-#else
-			kfree(uvc_urb->urb_buffer);
-#endif
-			uvc_urb->urb_buffer = NULL;
-		}
-=======
 #ifndef CONFIG_DMA_NONCOHERENT
 		usb_free_coherent(stream->dev->udev, stream->urb_size,
 				  uvc_urb->buffer, uvc_urb->dma);
@@ -1722,7 +1608,6 @@
 		kfree(uvc_urb->buffer);
 #endif
 		uvc_urb->buffer = NULL;
->>>>>>> e0d688d4
 	}
 
 	stream->urb_size = 0;
@@ -1763,16 +1648,6 @@
 
 			stream->urb_size = psize * npackets;
 #ifndef CONFIG_DMA_NONCOHERENT
-<<<<<<< HEAD
-			uvc_urb->urb_buffer = usb_alloc_coherent(
-				stream->dev->udev, stream->urb_size,
-				gfp_flags | __GFP_NOWARN, &uvc_urb->urb_dma);
-#else
-			uvc_urb->urb_buffer =
-			    kmalloc(stream->urb_size, gfp_flags | __GFP_NOWARN);
-#endif
-			if (!uvc_urb->urb_buffer) {
-=======
 			uvc_urb->buffer = usb_alloc_coherent(
 				stream->dev->udev, stream->urb_size,
 				gfp_flags | __GFP_NOWARN, &uvc_urb->dma);
@@ -1781,7 +1656,6 @@
 			    kmalloc(stream->urb_size, gfp_flags | __GFP_NOWARN);
 #endif
 			if (!uvc_urb->buffer) {
->>>>>>> e0d688d4
 				uvc_free_urb_buffers(stream);
 				break;
 			}
@@ -1812,17 +1686,6 @@
 
 	uvc_video_stats_stop(stream);
 
-<<<<<<< HEAD
-	for (i = 0; i < UVC_URBS; ++i) {
-		struct uvc_urb *uvc_urb = &stream->uvc_urb[i];
-
-		urb = uvc_urb->urb;
-		if (urb == NULL)
-			continue;
-
-		usb_kill_urb(urb);
-		usb_free_urb(urb);
-=======
 	/*
 	 * We must poison the URBs rather than kill them to ensure that even
 	 * after the completion handler returns, any asynchronous workqueues
@@ -1835,7 +1698,6 @@
 
 	for_each_uvc_urb(uvc_urb, stream) {
 		usb_free_urb(uvc_urb->urb);
->>>>>>> e0d688d4
 		uvc_urb->urb = NULL;
 	}
 
@@ -1891,13 +1753,7 @@
 
 	size = npackets * psize;
 
-<<<<<<< HEAD
-	for (i = 0; i < UVC_URBS; ++i) {
-		struct uvc_urb *uvc_urb = &stream->uvc_urb[i];
-
-=======
 	for_each_uvc_urb(uvc_urb, stream) {
->>>>>>> e0d688d4
 		urb = usb_alloc_urb(npackets, gfp_flags);
 		if (urb == NULL) {
 			uvc_video_stop_transfer(stream, 1);
@@ -1910,20 +1766,12 @@
 				ep->desc.bEndpointAddress);
 #ifndef CONFIG_DMA_NONCOHERENT
 		urb->transfer_flags = URB_ISO_ASAP | URB_NO_TRANSFER_DMA_MAP;
-<<<<<<< HEAD
-		urb->transfer_dma = uvc_urb->urb_dma;
-=======
 		urb->transfer_dma = uvc_urb->dma;
->>>>>>> e0d688d4
 #else
 		urb->transfer_flags = URB_ISO_ASAP;
 #endif
 		urb->interval = ep->desc.bInterval;
-<<<<<<< HEAD
-		urb->transfer_buffer = uvc_urb->urb_buffer;
-=======
 		urb->transfer_buffer = uvc_urb->buffer;
->>>>>>> e0d688d4
 		urb->complete = uvc_video_complete;
 		urb->number_of_packets = npackets;
 		urb->transfer_buffer_length = size;
@@ -1972,33 +1820,18 @@
 	if (stream->type == V4L2_BUF_TYPE_VIDEO_OUTPUT)
 		size = 0;
 
-<<<<<<< HEAD
-	for (i = 0; i < UVC_URBS; ++i) {
-		struct uvc_urb *uvc_urb = &stream->uvc_urb[i];
-
-=======
 	for_each_uvc_urb(uvc_urb, stream) {
->>>>>>> e0d688d4
 		urb = usb_alloc_urb(0, gfp_flags);
 		if (urb == NULL) {
 			uvc_video_stop_transfer(stream, 1);
 			return -ENOMEM;
 		}
 
-<<<<<<< HEAD
-		usb_fill_bulk_urb(urb, stream->dev->udev, pipe,
-			uvc_urb->urb_buffer, size, uvc_video_complete,
-			uvc_urb);
-#ifndef CONFIG_DMA_NONCOHERENT
-		urb->transfer_flags = URB_NO_TRANSFER_DMA_MAP;
-		urb->transfer_dma = uvc_urb->urb_dma;
-=======
 		usb_fill_bulk_urb(urb, stream->dev->udev, pipe,	uvc_urb->buffer,
 				  size, uvc_video_complete, uvc_urb);
 #ifndef CONFIG_DMA_NONCOHERENT
 		urb->transfer_flags = URB_NO_TRANSFER_DMA_MAP;
 		urb->transfer_dma = uvc_urb->dma;
->>>>>>> e0d688d4
 #endif
 
 		uvc_urb->urb = urb;
@@ -2026,11 +1859,6 @@
 	stream->bulk.payload_size = 0;
 
 	uvc_video_stats_start(stream);
-
-	stream->async_wq = alloc_workqueue("uvcvideo", WQ_UNBOUND | WQ_HIGHPRI,
-			0);
-	if (!stream->async_wq)
-		return -ENOMEM;
 
 	if (intf->num_altsetting > 1) {
 		struct usb_host_endpoint *best_ep = NULL;
@@ -2098,13 +1926,7 @@
 		return ret;
 
 	/* Submit the URBs. */
-<<<<<<< HEAD
-	for (i = 0; i < UVC_URBS; ++i) {
-		struct uvc_urb *uvc_urb = &stream->uvc_urb[i];
-
-=======
 	for_each_uvc_urb(uvc_urb, stream) {
->>>>>>> e0d688d4
 		ret = usb_submit_urb(uvc_urb->urb, gfp_flags);
 		if (ret < 0) {
 			uvc_printk(KERN_ERR, "Failed to submit URB %u (%d).\n",
