--- conflicted
+++ resolved
@@ -43,86 +43,6 @@
 
 static const struct flash_info winbond_nor_parts[] = {
 	/* Winbond -- w25x "blocks" are 64K, "sectors" are 4KiB */
-<<<<<<< HEAD
-	{ "w25x05", INFO(0xef3010, 0, 64 * 1024,  1,  SECT_4K) },
-	{ "w25x10", INFO(0xef3011, 0, 64 * 1024,  2,  SECT_4K) },
-	{ "w25x20", INFO(0xef3012, 0, 64 * 1024,  4,  SECT_4K) },
-	{ "w25x40", INFO(0xef3013, 0, 64 * 1024,  8,  SECT_4K) },
-	{ "w25x80", INFO(0xef3014, 0, 64 * 1024,  16, SECT_4K) },
-	{ "w25x16", INFO(0xef3015, 0, 64 * 1024,  32, SECT_4K) },
-	{ "w25q16dw", INFO(0xef6015, 0, 64 * 1024,  32,
-			   SECT_4K | SPI_NOR_DUAL_READ | SPI_NOR_QUAD_READ |
-			   SPI_NOR_HAS_LOCK | SPI_NOR_HAS_TB) },
-	{ "w25x32", INFO(0xef3016, 0, 64 * 1024,  64, SECT_4K) },
-	{ "w25q16jv-im/jm", INFO(0xef7015, 0, 64 * 1024,  32,
-				 SECT_4K | SPI_NOR_DUAL_READ |
-				 SPI_NOR_QUAD_READ | SPI_NOR_HAS_LOCK |
-				 SPI_NOR_HAS_TB) },
-	{ "w25q20cl", INFO(0xef4012, 0, 64 * 1024,  4, SECT_4K) },
-	{ "w25q20bw", INFO(0xef5012, 0, 64 * 1024,  4, SECT_4K) },
-	{ "w25q20ew", INFO(0xef6012, 0, 64 * 1024,  4, SECT_4K) },
-	{ "w25q32", INFO(0xef4016, 0, 64 * 1024,  64, SECT_4K) },
-	{ "w25q32dw", INFO(0xef6016, 0, 64 * 1024,  64,
-			   SECT_4K | SPI_NOR_DUAL_READ | SPI_NOR_QUAD_READ |
-			   SPI_NOR_HAS_LOCK | SPI_NOR_HAS_TB)
-			   OTP_INFO(256, 3, 0x1000, 0x1000)
-	},
-
-	{ "w25q32jv", INFO(0xef7016, 0, 64 * 1024,  64,
-			   SECT_4K | SPI_NOR_DUAL_READ | SPI_NOR_QUAD_READ |
-			   SPI_NOR_HAS_LOCK | SPI_NOR_HAS_TB)
-	},
-	{ "w25q32jwm", INFO(0xef8016, 0, 64 * 1024,  64,
-			    SECT_4K | SPI_NOR_DUAL_READ | SPI_NOR_QUAD_READ |
-			    SPI_NOR_HAS_LOCK | SPI_NOR_HAS_TB)
-			    OTP_INFO(256, 3, 0x1000, 0x1000) },
-	{ "w25q64jwm", INFO(0xef8017, 0, 64 * 1024, 128,
-			    SECT_4K | SPI_NOR_DUAL_READ | SPI_NOR_QUAD_READ |
-			    SPI_NOR_HAS_LOCK | SPI_NOR_HAS_TB) },
-	{ "w25q128jwm", INFO(0xef8018, 0, 64 * 1024, 256,
-			    SECT_4K | SPI_NOR_DUAL_READ | SPI_NOR_QUAD_READ |
-			    SPI_NOR_HAS_LOCK | SPI_NOR_HAS_TB) },
-	{ "w25q256jwm", INFO(0xef8019, 0, 64 * 1024, 512,
-			    SECT_4K | SPI_NOR_DUAL_READ | SPI_NOR_QUAD_READ |
-			    SPI_NOR_HAS_LOCK | SPI_NOR_HAS_TB) },
-	{ "w25x64", INFO(0xef3017, 0, 64 * 1024, 128, SECT_4K) },
-	{ "w25q64", INFO(0xef4017, 0, 64 * 1024, 128,
-			 SECT_4K | SPI_NOR_DUAL_READ | SPI_NOR_QUAD_READ) },
-	{ "w25q64dw", INFO(0xef6017, 0, 64 * 1024, 128,
-			   SECT_4K | SPI_NOR_DUAL_READ | SPI_NOR_QUAD_READ |
-			   SPI_NOR_HAS_LOCK | SPI_NOR_HAS_TB) },
-	{ "w25q64jvm", INFO(0xef7017, 0, 64 * 1024, 128, SECT_4K) },
-	{ "w25q128fw", INFO(0xef6018, 0, 64 * 1024, 256,
-			    SECT_4K | SPI_NOR_DUAL_READ | SPI_NOR_QUAD_READ |
-			    SPI_NOR_HAS_LOCK | SPI_NOR_HAS_TB) },
-	{ "w25q128jv", INFO(0xef7018, 0, 64 * 1024, 256,
-			    SECT_4K | SPI_NOR_DUAL_READ | SPI_NOR_QUAD_READ |
-			    SPI_NOR_HAS_LOCK | SPI_NOR_HAS_TB) },
-	{ "w25q80", INFO(0xef5014, 0, 64 * 1024,  16, SECT_4K) },
-	{ "w25q80bl", INFO(0xef4014, 0, 64 * 1024,  16, SECT_4K) },
-	{ "w25q128", INFO(0xef4018, 0, 64 * 1024, 256, SECT_4K) },
-	{ "w25q256", INFO(0xef4019, 0, 64 * 1024, 512,
-			  SECT_4K | SPI_NOR_DUAL_READ | SPI_NOR_QUAD_READ)
-	  .fixups = &w25q256_fixups },
-	{ "w25q256jvm", INFO(0xef7019, 0, 64 * 1024, 512,
-			     SECT_4K | SPI_NOR_DUAL_READ | SPI_NOR_QUAD_READ) },
-	{ "w25q256jw", INFO(0xef6019, 0, 64 * 1024, 512,
-			     SECT_4K | SPI_NOR_DUAL_READ | SPI_NOR_QUAD_READ) },
-	{ "w25m512jv", INFO(0xef7119, 0, 64 * 1024, 1024,
-			    SECT_4K | SPI_NOR_QUAD_READ | SPI_NOR_DUAL_READ) },
-	{ "w25h02jv", INFO(0xef9022, 0, 64 * 1024, 4096,
-			    SECT_4K | SPI_NOR_QUAD_READ | SPI_NOR_DUAL_READ |
-			    SPI_NOR_HAS_LOCK | SPI_NOR_HAS_TB |
-			    SPI_NOR_TB_SR_BIT6 | SPI_NOR_4BIT_BP |
-			    SPI_NOR_BP3_SR_BIT5 | SPI_NOR_4B_OPCODES) },
-	{ "w25q512jvq", INFO(0xef4020, 0, 64 * 1024, 1024,
-			     SECT_4K | SPI_NOR_DUAL_READ | SPI_NOR_QUAD_READ) },
-	{ "w25q02nw", INFO(0xef8022, 0, 64 * 1024, 4096,
-			    SECT_4K | SPI_NOR_QUAD_READ | SPI_NOR_DUAL_READ |
-			    SPI_NOR_HAS_LOCK | SPI_NOR_HAS_TB |
-			    SPI_NOR_TB_SR_BIT6 | SPI_NOR_4BIT_BP |
-			    SPI_NOR_BP3_SR_BIT5 | SPI_NOR_4B_OPCODES) },
-=======
 	{ "w25x05", INFO(0xef3010, 0, 64 * 1024,  1)
 		NO_SFDP_FLAGS(SECT_4K) },
 	{ "w25x10", INFO(0xef3011, 0, 64 * 1024,  2)
@@ -233,7 +153,6 @@
 		NO_SFDP_FLAGS(SECT_4K | SPI_NOR_DUAL_READ |
 			      SPI_NOR_QUAD_READ)
 		FIXUP_FLAGS(SPI_NOR_4B_OPCODES) },
->>>>>>> d82b0891
 };
 
 /**
