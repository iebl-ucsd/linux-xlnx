--- conflicted
+++ resolved
@@ -141,52 +141,6 @@
 }
 
 /**
- * rproc_idr_alloc() - allocate id with idr_alloc()
- * @rproc: handle of a remote processor
- * @ptr: pointer to the resource to allocate id for
- * @rsc_type: type of the resource for which to allocate id
- * @start: start id
- * @end: end id
- *
- * This function returns an ID from idr_alloc() or negative number
- * if it fails.
- */
-int rproc_idr_alloc(struct rproc *rproc, void *ptr, unsigned int rsc_type,
-		    int start, int end)
-{
-	struct rproc_id_rsc *rsc;
-	int ret;
-
-	rsc = kzalloc(sizeof(*rsc), GFP_KERNEL);
-	if (!rsc)
-		return -ENOMEM;
-
-	rsc->rsc_ptr = ptr;
-	rsc->rsc_type = rsc_type;
-
-	ret = idr_alloc(&rproc->notifyids, rsc, start, end, GFP_KERNEL);
-	if (ret < 0)
-		kfree(rsc);
-	return ret;
-}
-
-/**
- * rproc_idr_remove() - remove id with idr_remove()
- * @rproc: handle of a remote processor
- * @id: id to remove
- */
-void rproc_idr_remove(struct rproc *rproc, int id)
-{
-	struct rproc_id_rsc *rsc;
-
-	rsc = idr_find(&rproc->notifyids, id);
-	if (!rsc)
-		return;
-	idr_remove(&rproc->notifyids, id);
-	kfree(rsc);
-}
-
-/**
  * rproc_da_to_va() - lookup the kernel virtual address for a remoteproc address
  * @rproc: handle of a remote processor
  * @da: remoteproc device address to translate
@@ -272,10 +226,12 @@
 
 	/*
 	 * Assign an rproc-wide unique index for this vring
+	 * TODO: assign a notifyid for rvdev updates as well
+	 * TODO: support predefined notifyids (via resource table)
 	 */
-	ret = rproc_idr_alloc(rproc, rvring, RPROC_IDR_VRING, 0, 0);
+	ret = idr_alloc(&rproc->notifyids, rvring, 0, 0, GFP_KERNEL);
 	if (ret < 0) {
-		dev_err(dev, "rvfing idr_alloc failed: %d\n", ret);
+		dev_err(dev, "idr_alloc failed: %d\n", ret);
 		dma_free_coherent(dev->parent, size, va, dma);
 		return ret;
 	}
@@ -336,9 +292,8 @@
 	int idx = rvring->rvdev->vring - rvring;
 	struct fw_rsc_vdev *rsc;
 
-	dma_free_coherent(rproc->dev.parent, size, rvring->va,
-				  rvring->dma);
-	rproc_idr_remove(rproc, rvring->notifyid);
+	dma_free_coherent(rproc->dev.parent, size, rvring->va, rvring->dma);
+	idr_remove(&rproc->notifyids, rvring->notifyid);
 
 	/* reset resource entry info */
 	rsc = (void *)rproc->table_ptr + rvring->rvdev->rsc_offset;
@@ -768,42 +723,6 @@
 	return ret;
 }
 
-/**
- * rproc_handle_rproc_mem() - handle remote processor memory
- * @rproc: rproc handle
- * @rsc: the resource entry
- * @avail: size of available data (for image validation)
- *
- * This function will handle declare the remote procesor's memory
- * as DMA memory of the remoteproc, and then, the host can use it
- * as shared memory, e.g. vrings ahre shared buffers.
- */
-static int rproc_handle_rproc_mem(struct rproc *rproc,
-				 struct fw_rsc_rproc_mem *rsc,
-				 int offset, int avail)
-{
-	struct device *dev = &rproc->dev;
-	int ret;
-
-	if (sizeof(*rsc) > avail) {
-		dev_err(dev, "rproc_mem rsc is truncated\n");
-		return -EINVAL;
-	}
-
-	if (rsc->pa == FW_RSC_ADDR_ANY) {
-		dev_err(dev, "not able to declare rproc mem, pa is 0x%x\n",
-			rsc->pa);
-		return -EINVAL;
-	}
-	ret = dma_declare_coherent_memory(dev->parent, rsc->pa,
-		rsc->pa, rsc->len, 0);
-	if (ret) {
-		dev_err(dev, "failed to declare rproc mem as DMA mem.\n");
-		return -ENOMEM;
-	}
-	return 0;
-}
-
 /*
  * A lookup table for resource handlers. The indices are defined in
  * enum fw_resource_type.
@@ -815,10 +734,6 @@
 	[RSC_VDEV] = (rproc_handle_resource_t)rproc_handle_vdev,
 };
 
-static rproc_handle_resource_t rproc_rproc_mem_handler[RSC_LAST] = {
-	[RSC_RPROC_MEM] = (rproc_handle_resource_t)rproc_handle_rproc_mem,
-};
-
 /* handle firmware resource entries before booting the remote processor */
 static int rproc_handle_resources(struct rproc *rproc,
 				  rproc_handle_resource_t handlers[RSC_LAST])
@@ -991,110 +906,7 @@
 	list_for_each_entry_safe(rvdev, rvtmp, &rproc->rvdevs, node)
 		kref_put(&rvdev->refcount, rproc_vdev_release);
 
-<<<<<<< HEAD
-	/* Release DMA declared memory */
-	dma_release_declared_memory(dev->parent);
-}
-
-/*
- * check if the remote is running
- */
-static bool rproc_is_running(struct rproc *rproc)
-{
-	if (rproc->ops->is_running)
-		return rproc->ops->is_running(rproc);
-	return (rproc->state == RPROC_RUNNING) ? true : false;
-}
-
-/**
- * rproc_handle_fw_chksum() - handle firmware checksum resource
- * @rproc: rproc handle
- * @fw: firmware
- * @offset: returns fw_chksum resource offset.
- *
- * This function will handle request to set the firmware checksum.
- */
-static
-struct fw_rsc_fw_chksum *rproc_handle_fw_chksum(struct rproc *rproc,
-				const struct firmware *fw, int *offset)
-{
-	struct fw_rsc_fw_chksum *rsc = NULL;
-	int i, tablesz;
-	struct device *dev = &rproc->dev;
-	struct resource_table *table;
-
-	/* look for the resource table */
-	table = rproc_find_rsc_table(rproc, fw, &tablesz);
-	if (!table) {
-		dev_err(dev, "Failed to find resource table\n");
-		return NULL;
-	}
-
-	for (i = 0; i < rproc->table_ptr->num; i++) {
-		int ret = 0;
-		int tmpoffset = rproc->table_ptr->offset[i];
-		struct fw_rsc_hdr *hdr = (void *)rproc->table_ptr + tmpoffset;
-		int avail = tablesz - tmpoffset - sizeof(*hdr);
-
-		if (hdr->type != RSC_FW_CHKSUM)
-			continue;
-
-		rsc = (struct fw_rsc_fw_chksum *)((void *)hdr + sizeof(*hdr));
-		if (sizeof(*rsc) > avail) {
-			dev_err(dev, "firmware checksum rsc is truncated\n");
-			return NULL;
-		}
-		if (rproc->fw_ops->get_chksum) {
-			ret = rproc->fw_ops->get_chksum(rproc, fw,
-				rsc->algo, rsc->chksum, sizeof(rsc->chksum));
-			if (ret) {
-				dev_err(dev,
-					"failed to get firmware chksum.\n");
-				return NULL;
-			}
-		}
-		*offset = tmpoffset + sizeof(*hdr);
-		return rsc;
-	}
-
-	return NULL;
-}
-
-/*
- * check if the remote needs start.
- */
-static bool rproc_is_running_fw(struct rproc *rproc, const struct firmware *fw)
-{
-	struct resource_table *loaded_table;
-	struct fw_rsc_fw_chksum *rsc, *loaded_rsc;
-	int rsc_fw_chksum_offset;
-
-	rsc = rproc_handle_fw_chksum(rproc, fw, &rsc_fw_chksum_offset);
-	if (!rsc)
-		return false;
-
-	if (!rproc_is_running(rproc))
-		return false;
-
-	/* look for the loaded resource table */
-	loaded_table = rproc_find_loaded_rsc_table(rproc, fw);
-	if (!loaded_table)
-		return false;
-
-	loaded_rsc = (void *)loaded_table + rsc_fw_chksum_offset;
-	if (!loaded_rsc->algo || !loaded_rsc->chksum)
-		return false;
-
-	if (strncmp(rsc->algo, loaded_rsc->algo, strlen(rsc->algo)))
-		return false;
-
-	if (memcmp(rsc->chksum, loaded_rsc->chksum, sizeof(rsc->chksum)))
-		return false;
-
-	return true;
-=======
 	rproc_coredump_cleanup(rproc);
->>>>>>> 84df9525
 }
 
 static int rproc_start(struct rproc *rproc, const struct firmware *fw)
@@ -1169,13 +981,7 @@
 {
 	struct device *dev = &rproc->dev;
 	const char *name = rproc->firmware;
-<<<<<<< HEAD
-	struct resource_table *table, *loaded_table;
-	int ret, tablesz;
-	bool is_running = false;
-=======
 	int ret;
->>>>>>> 84df9525
 
 	ret = rproc_fw_sanity_check(rproc, fw);
 	if (ret)
@@ -1203,27 +1009,6 @@
 	/* reset max_notifyid */
 	rproc->max_notifyid = -1;
 
-	/* check if the rproc is already running the firmware */
-	/* As it may be required to know if the remote is already running
-	 * when handling the resource table, check if the remote is already
-	 * running the expected firmware before handling the resource table.
-	 */
-	is_running = rproc_is_running_fw(rproc, fw);
-	if (is_running) {
-		rproc->state = RPROC_RUNNING_INDEPENDENT;
-		loaded_table = rproc_find_loaded_rsc_table(rproc, fw);
-		if (loaded_table)
-			rproc->table_ptr = loaded_table;
-	}
-
-	/* look for remote processor memory and declare them. */
-	ret = rproc_handle_resources(rproc, tablesz, rproc_rproc_mem_handler);
-	if (ret) {
-		dev_err(dev, "Failed to declare rproc memory resource: %d\n",
-			ret);
-		goto clean_up_resources;
-	}
-
 	/* handle fw resources which are required to boot rproc */
 	ret = rproc_handle_resources(rproc, rproc_loading_handlers);
 	if (ret) {
@@ -1231,24 +1016,9 @@
 		goto clean_up_resources;
 	}
 
-	if (!is_running) {
-		/* If rproc is running, stop it first */
-		if (rproc_is_running(rproc)) {
-			dev_info(dev, "Restarting the remote.\n");
-			ret = rproc->ops->stop(rproc);
-			if (ret) {
-				atomic_inc(&rproc->power);
-				dev_err(dev, "can't stop rproc: %d\n", ret);
-				goto clean_up_resources;
-			}
-		}
-
-		ret = rproc_start(rproc, fw);
-		if (ret)
-			goto clean_up_resources;
-	} else {
-		dev_info(dev, "remote is already running. Do not restart\n");
-	}
+	ret = rproc_start(rproc, fw);
+	if (ret)
+		goto clean_up_resources;
 
 	return 0;
 
