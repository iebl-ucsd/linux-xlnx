/*
 *  Copyright (C) 2015       Red Hat Inc.
 *                           Hans de Goede <hdegoede@redhat.com>
 *  Copyright (C) 2008       SuSE Linux Products GmbH
 *                           Thomas Renninger <trenn@suse.de>
 *
 *  May be copied or modified under the terms of the GNU General Public License
 *
 * video_detect.c:
 * After PCI devices are glued with ACPI devices
 * acpi_get_pci_dev() can be called to identify ACPI graphics
 * devices for which a real graphics card is plugged in
 *
 * Depending on whether ACPI graphics extensions (cmp. ACPI spec Appendix B)
 * are available, video.ko should be used to handle the device.
 *
 * Otherwise vendor specific drivers like thinkpad_acpi, asus-laptop,
 * sony_acpi,... can take care about backlight brightness.
 *
 * Backlight drivers can use acpi_video_get_backlight_type() to determine
 * which driver should handle the backlight.
 *
 * If CONFIG_ACPI_VIDEO is neither set as "compiled in" (y) nor as a module (m)
 * this file will not be compiled and acpi_video_get_backlight_type() will
 * always return acpi_backlight_vendor.
 */

#include <linux/export.h>
#include <linux/acpi.h>
#include <linux/backlight.h>
#include <linux/dmi.h>
#include <linux/module.h>
#include <linux/pci.h>
#include <linux/types.h>
#include <linux/workqueue.h>
#include <acpi/video.h>

ACPI_MODULE_NAME("video");
#define _COMPONENT		ACPI_VIDEO_COMPONENT

void acpi_video_unregister_backlight(void);

static bool backlight_notifier_registered;
static struct notifier_block backlight_nb;
static struct work_struct backlight_notify_work;

static enum acpi_backlight_type acpi_backlight_cmdline = acpi_backlight_undef;
static enum acpi_backlight_type acpi_backlight_dmi = acpi_backlight_undef;

static void acpi_video_parse_cmdline(void)
{
	if (!strcmp("vendor", acpi_video_backlight_string))
		acpi_backlight_cmdline = acpi_backlight_vendor;
	if (!strcmp("video", acpi_video_backlight_string))
		acpi_backlight_cmdline = acpi_backlight_video;
	if (!strcmp("native", acpi_video_backlight_string))
		acpi_backlight_cmdline = acpi_backlight_native;
	if (!strcmp("none", acpi_video_backlight_string))
		acpi_backlight_cmdline = acpi_backlight_none;
}

static acpi_status
find_video(acpi_handle handle, u32 lvl, void *context, void **rv)
{
	long *cap = context;
	struct pci_dev *dev;
	struct acpi_device *acpi_dev;

	static const struct acpi_device_id video_ids[] = {
		{ACPI_VIDEO_HID, 0},
		{"", 0},
	};
	if (acpi_bus_get_device(handle, &acpi_dev))
		return AE_OK;

	if (!acpi_match_device_ids(acpi_dev, video_ids)) {
		dev = acpi_get_pci_dev(handle);
		if (!dev)
			return AE_OK;
		pci_dev_put(dev);
		*cap |= acpi_is_video_device(handle);
	}
	return AE_OK;
}

/* Force to use vendor driver when the ACPI device is known to be
 * buggy */
static int video_detect_force_vendor(const struct dmi_system_id *d)
{
	acpi_backlight_dmi = acpi_backlight_vendor;
	return 0;
}

static int video_detect_force_video(const struct dmi_system_id *d)
{
	acpi_backlight_dmi = acpi_backlight_video;
	return 0;
}

static int video_detect_force_native(const struct dmi_system_id *d)
{
	acpi_backlight_dmi = acpi_backlight_native;
	return 0;
}

static int video_detect_force_none(const struct dmi_system_id *d)
{
	acpi_backlight_dmi = acpi_backlight_none;
	return 0;
}

static const struct dmi_system_id video_detect_dmi_table[] = {
	/* On Samsung X360, the BIOS will set a flag (VDRV) if generic
	 * ACPI backlight device is used. This flag will definitively break
	 * the backlight interface (even the vendor interface) untill next
	 * reboot. It's why we should prevent video.ko from being used here
	 * and we can't rely on a later call to acpi_video_unregister().
	 */
	{
	 .callback = video_detect_force_vendor,
	 .ident = "X360",
	 .matches = {
		DMI_MATCH(DMI_SYS_VENDOR, "SAMSUNG ELECTRONICS CO., LTD."),
		DMI_MATCH(DMI_PRODUCT_NAME, "X360"),
		DMI_MATCH(DMI_BOARD_NAME, "X360"),
		},
	},
	{
	.callback = video_detect_force_vendor,
	.ident = "Asus UL30VT",
	.matches = {
		DMI_MATCH(DMI_SYS_VENDOR, "ASUSTeK Computer Inc."),
		DMI_MATCH(DMI_PRODUCT_NAME, "UL30VT"),
		},
	},
	{
	.callback = video_detect_force_vendor,
	.ident = "Asus UL30A",
	.matches = {
		DMI_MATCH(DMI_SYS_VENDOR, "ASUSTeK Computer Inc."),
		DMI_MATCH(DMI_PRODUCT_NAME, "UL30A"),
		},
	},

	/*
	 * These models have a working acpi_video backlight control, and using
	 * native backlight causes a regression where backlight does not work
	 * when userspace is not handling brightness key events. Disable
	 * native_backlight on these to fix this:
	 * https://bugzilla.kernel.org/show_bug.cgi?id=81691
	 */
	{
	 .callback = video_detect_force_video,
	 .ident = "ThinkPad T420",
	 .matches = {
		DMI_MATCH(DMI_SYS_VENDOR, "LENOVO"),
		DMI_MATCH(DMI_PRODUCT_VERSION, "ThinkPad T420"),
		},
	},
	{
	 .callback = video_detect_force_video,
	 .ident = "ThinkPad T520",
	 .matches = {
		DMI_MATCH(DMI_SYS_VENDOR, "LENOVO"),
		DMI_MATCH(DMI_PRODUCT_VERSION, "ThinkPad T520"),
		},
	},
	{
	 .callback = video_detect_force_video,
	 .ident = "ThinkPad X201s",
	 .matches = {
		DMI_MATCH(DMI_SYS_VENDOR, "LENOVO"),
		DMI_MATCH(DMI_PRODUCT_VERSION, "ThinkPad X201s"),
		},
	},
        {
         .callback = video_detect_force_video,
         .ident = "ThinkPad X201T",
         .matches = {
                DMI_MATCH(DMI_SYS_VENDOR, "LENOVO"),
                DMI_MATCH(DMI_PRODUCT_VERSION, "ThinkPad X201T"),
                },
        },

	/* The native backlight controls do not work on some older machines */
	{
	 /* https://bugs.freedesktop.org/show_bug.cgi?id=81515 */
	 .callback = video_detect_force_video,
	 .ident = "HP ENVY 15 Notebook",
	 .matches = {
		DMI_MATCH(DMI_SYS_VENDOR, "Hewlett-Packard"),
		DMI_MATCH(DMI_PRODUCT_NAME, "HP ENVY 15 Notebook PC"),
		},
	},
	{
	 .callback = video_detect_force_video,
	 .ident = "SAMSUNG 870Z5E/880Z5E/680Z5E",
	 .matches = {
		DMI_MATCH(DMI_SYS_VENDOR, "SAMSUNG ELECTRONICS CO., LTD."),
		DMI_MATCH(DMI_PRODUCT_NAME, "870Z5E/880Z5E/680Z5E"),
		},
	},
	{
	 .callback = video_detect_force_video,
	 .ident = "SAMSUNG 370R4E/370R4V/370R5E/3570RE/370R5V",
	 .matches = {
		DMI_MATCH(DMI_SYS_VENDOR, "SAMSUNG ELECTRONICS CO., LTD."),
		DMI_MATCH(DMI_PRODUCT_NAME,
			  "370R4E/370R4V/370R5E/3570RE/370R5V"),
		},
	},
	{
	 /* https://bugzilla.redhat.com/show_bug.cgi?id=1186097 */
	 .callback = video_detect_force_video,
	 .ident = "SAMSUNG 3570R/370R/470R/450R/510R/4450RV",
	 .matches = {
		DMI_MATCH(DMI_SYS_VENDOR, "SAMSUNG ELECTRONICS CO., LTD."),
		DMI_MATCH(DMI_PRODUCT_NAME,
			  "3570R/370R/470R/450R/510R/4450RV"),
		},
	},
	{
	 /* https://bugzilla.redhat.com/show_bug.cgi?id=1094948 */
	 .callback = video_detect_force_video,
	 .ident = "SAMSUNG 730U3E/740U3E",
	 .matches = {
		DMI_MATCH(DMI_SYS_VENDOR, "SAMSUNG ELECTRONICS CO., LTD."),
		DMI_MATCH(DMI_PRODUCT_NAME, "730U3E/740U3E"),
		},
	},
	{
	 /* https://bugs.freedesktop.org/show_bug.cgi?id=87286 */
	 .callback = video_detect_force_video,
	 .ident = "SAMSUNG 900X3C/900X3D/900X3E/900X4C/900X4D",
	 .matches = {
		DMI_MATCH(DMI_SYS_VENDOR, "SAMSUNG ELECTRONICS CO., LTD."),
		DMI_MATCH(DMI_PRODUCT_NAME,
			  "900X3C/900X3D/900X3E/900X4C/900X4D"),
		},
	},
	{
	 /* https://bugzilla.redhat.com/show_bug.cgi?id=1272633 */
	 .callback = video_detect_force_video,
	 .ident = "Dell XPS14 L421X",
	 .matches = {
		DMI_MATCH(DMI_SYS_VENDOR, "Dell Inc."),
		DMI_MATCH(DMI_PRODUCT_NAME, "XPS L421X"),
		},
	},
	{
	 /* https://bugzilla.redhat.com/show_bug.cgi?id=1163574 */
	 .callback = video_detect_force_video,
	 .ident = "Dell XPS15 L521X",
	 .matches = {
		DMI_MATCH(DMI_SYS_VENDOR, "Dell Inc."),
		DMI_MATCH(DMI_PRODUCT_NAME, "XPS L521X"),
		},
	},
	{
	 /* https://bugzilla.kernel.org/show_bug.cgi?id=108971 */
	 .callback = video_detect_force_video,
	 .ident = "SAMSUNG 530U4E/540U4E",
	 .matches = {
		DMI_MATCH(DMI_SYS_VENDOR, "SAMSUNG ELECTRONICS CO., LTD."),
		DMI_MATCH(DMI_PRODUCT_NAME, "530U4E/540U4E"),
		},
	},

	/* Non win8 machines which need native backlight nevertheless */
	{
	 /* https://bugzilla.redhat.com/show_bug.cgi?id=1201530 */
	 .callback = video_detect_force_native,
	 .ident = "Lenovo Ideapad S405",
	 .matches = {
		DMI_MATCH(DMI_SYS_VENDOR, "LENOVO"),
		DMI_MATCH(DMI_BOARD_NAME, "Lenovo IdeaPad S405"),
		},
	},
	{
	 /* https://bugzilla.redhat.com/show_bug.cgi?id=1187004 */
	 .callback = video_detect_force_native,
	 .ident = "Lenovo Ideapad Z570",
	 .matches = {
		DMI_MATCH(DMI_SYS_VENDOR, "LENOVO"),
		DMI_MATCH(DMI_PRODUCT_NAME, "102434U"),
		},
	},
	{
	 /* https://bugzilla.redhat.com/show_bug.cgi?id=1217249 */
	 .callback = video_detect_force_native,
	 .ident = "Apple MacBook Pro 12,1",
	 .matches = {
		DMI_MATCH(DMI_SYS_VENDOR, "Apple Inc."),
		DMI_MATCH(DMI_PRODUCT_NAME, "MacBookPro12,1"),
		},
	},
	{
	 .callback = video_detect_force_native,
	 .ident = "Dell Vostro V131",
	 .matches = {
		DMI_MATCH(DMI_SYS_VENDOR, "Dell Inc."),
		DMI_MATCH(DMI_PRODUCT_NAME, "Vostro V131"),
		},
	},
	{
	 /* https://bugzilla.redhat.com/show_bug.cgi?id=1123661 */
	 .callback = video_detect_force_native,
	 .ident = "Dell XPS 17 L702X",
	 .matches = {
		DMI_MATCH(DMI_SYS_VENDOR, "Dell Inc."),
		DMI_MATCH(DMI_PRODUCT_NAME, "Dell System XPS L702X"),
		},
	},
	{
	 .callback = video_detect_force_native,
	 .ident = "Dell Precision 7510",
	 .matches = {
		DMI_MATCH(DMI_SYS_VENDOR, "Dell Inc."),
		DMI_MATCH(DMI_PRODUCT_NAME, "Precision 7510"),
		},
	},
<<<<<<< HEAD
=======
	{
	 .callback = video_detect_force_none,
	 .ident = "Dell OptiPlex 9020M",
	 .matches = {
		DMI_MATCH(DMI_SYS_VENDOR, "Dell Inc."),
		DMI_MATCH(DMI_PRODUCT_NAME, "OptiPlex 9020M"),
		},
	},
>>>>>>> bb176f67
	{ },
};

/* This uses a workqueue to avoid various locking ordering issues */
static void acpi_video_backlight_notify_work(struct work_struct *work)
{
	if (acpi_video_get_backlight_type() != acpi_backlight_video)
		acpi_video_unregister_backlight();
}

static int acpi_video_backlight_notify(struct notifier_block *nb,
				       unsigned long val, void *bd)
{
	struct backlight_device *backlight = bd;

	/* A raw bl registering may change video -> native */
	if (backlight->props.type == BACKLIGHT_RAW &&
	    val == BACKLIGHT_REGISTERED)
		schedule_work(&backlight_notify_work);

	return NOTIFY_OK;
}

/*
 * Determine which type of backlight interface to use on this system,
 * First check cmdline, then dmi quirks, then do autodetect.
 *
 * The autodetect order is:
 * 1) Is the acpi-video backlight interface supported ->
 *  no, use a vendor interface
 * 2) Is this a win8 "ready" BIOS and do we have a native interface ->
 *  yes, use a native interface
 * 3) Else use the acpi-video interface
 *
 * Arguably the native on win8 check should be done first, but that would
 * be a behavior change, which may causes issues.
 */
enum acpi_backlight_type acpi_video_get_backlight_type(void)
{
	static DEFINE_MUTEX(init_mutex);
	static bool init_done;
	static long video_caps;

	/* Parse cmdline, dmi and acpi only once */
	mutex_lock(&init_mutex);
	if (!init_done) {
		acpi_video_parse_cmdline();
		dmi_check_system(video_detect_dmi_table);
		acpi_walk_namespace(ACPI_TYPE_DEVICE, ACPI_ROOT_OBJECT,
				    ACPI_UINT32_MAX, find_video, NULL,
				    &video_caps, NULL);
		INIT_WORK(&backlight_notify_work,
			  acpi_video_backlight_notify_work);
		backlight_nb.notifier_call = acpi_video_backlight_notify;
		backlight_nb.priority = 0;
		if (backlight_register_notifier(&backlight_nb) == 0)
			backlight_notifier_registered = true;
		init_done = true;
	}
	mutex_unlock(&init_mutex);

	if (acpi_backlight_cmdline != acpi_backlight_undef)
		return acpi_backlight_cmdline;

	if (acpi_backlight_dmi != acpi_backlight_undef)
		return acpi_backlight_dmi;

	if (!(video_caps & ACPI_VIDEO_BACKLIGHT))
		return acpi_backlight_vendor;

	if (acpi_osi_is_win8() && backlight_device_get_by_type(BACKLIGHT_RAW))
		return acpi_backlight_native;

	return acpi_backlight_video;
}
EXPORT_SYMBOL(acpi_video_get_backlight_type);

/*
 * Set the preferred backlight interface type based on DMI info.
 * This function allows DMI blacklists to be implemented by external
 * platform drivers instead of putting a big blacklist in video_detect.c
 */
void acpi_video_set_dmi_backlight_type(enum acpi_backlight_type type)
{
	acpi_backlight_dmi = type;
	/* Remove acpi-video backlight interface if it is no longer desired */
	if (acpi_video_get_backlight_type() != acpi_backlight_video)
		acpi_video_unregister_backlight();
}
EXPORT_SYMBOL(acpi_video_set_dmi_backlight_type);

void __exit acpi_video_detect_exit(void)
{
	if (backlight_notifier_registered)
		backlight_unregister_notifier(&backlight_nb);
}<|MERGE_RESOLUTION|>--- conflicted
+++ resolved
@@ -319,8 +319,6 @@
 		DMI_MATCH(DMI_PRODUCT_NAME, "Precision 7510"),
 		},
 	},
-<<<<<<< HEAD
-=======
 	{
 	 .callback = video_detect_force_none,
 	 .ident = "Dell OptiPlex 9020M",
@@ -329,7 +327,6 @@
 		DMI_MATCH(DMI_PRODUCT_NAME, "OptiPlex 9020M"),
 		},
 	},
->>>>>>> bb176f67
 	{ },
 };
 
