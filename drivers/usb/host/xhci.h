/* SPDX-License-Identifier: GPL-2.0 */

/*
 * xHCI host controller driver
 *
 * Copyright (C) 2008 Intel Corp.
 *
 * Author: Sarah Sharp
 * Some code borrowed from the Linux EHCI driver.
 */

#ifndef __LINUX_XHCI_HCD_H
#define __LINUX_XHCI_HCD_H

#include <linux/usb.h>
#include <linux/timer.h>
#include <linux/kernel.h>
#include <linux/usb/hcd.h>
#include <linux/io-64-nonatomic-lo-hi.h>

/* Code sharing between pci-quirks and xhci hcd */
#include	"xhci-ext-caps.h"
#include "pci-quirks.h"

/* max buffer size for trace and debug messages */
#define XHCI_MSG_MAX		500

/* xHCI PCI Configuration Registers */
#define XHCI_SBRN_OFFSET	(0x60)

/* Max number of USB devices for any host controller - limit in section 6.1 */
#define MAX_HC_SLOTS		256
/* Section 5.3.3 - MaxPorts */
#define MAX_HC_PORTS		127

/*
 * xHCI register interface.
 * This corresponds to the eXtensible Host Controller Interface (xHCI)
 * Revision 0.95 specification
 */

/**
 * struct xhci_cap_regs - xHCI Host Controller Capability Registers.
 * @hc_capbase:		length of the capabilities register and HC version number
 * @hcs_params1:	HCSPARAMS1 - Structural Parameters 1
 * @hcs_params2:	HCSPARAMS2 - Structural Parameters 2
 * @hcs_params3:	HCSPARAMS3 - Structural Parameters 3
 * @hcc_params:		HCCPARAMS - Capability Parameters
 * @db_off:		DBOFF - Doorbell array offset
 * @run_regs_off:	RTSOFF - Runtime register space offset
 * @hcc_params2:	HCCPARAMS2 Capability Parameters 2, xhci 1.1 only
 */
struct xhci_cap_regs {
	__le32	hc_capbase;
	__le32	hcs_params1;
	__le32	hcs_params2;
	__le32	hcs_params3;
	__le32	hcc_params;
	__le32	db_off;
	__le32	run_regs_off;
	__le32	hcc_params2; /* xhci 1.1 */
	/* Reserved up to (CAPLENGTH - 0x1C) */
};

/* hc_capbase bitmasks */
/* bits 7:0 - how long is the Capabilities register */
#define HC_LENGTH(p)		XHCI_HC_LENGTH(p)
/* bits 31:16	*/
#define HC_VERSION(p)		(((p) >> 16) & 0xffff)

/* HCSPARAMS1 - hcs_params1 - bitmasks */
/* bits 0:7, Max Device Slots */
#define HCS_MAX_SLOTS(p)	(((p) >> 0) & 0xff)
#define HCS_SLOTS_MASK		0xff
/* bits 8:18, Max Interrupters */
#define HCS_MAX_INTRS(p)	(((p) >> 8) & 0x7ff)
/* bits 24:31, Max Ports - max value is 0x7F = 127 ports */
#define HCS_MAX_PORTS(p)	(((p) >> 24) & 0x7f)

/* HCSPARAMS2 - hcs_params2 - bitmasks */
/* bits 0:3, frames or uframes that SW needs to queue transactions
 * ahead of the HW to meet periodic deadlines */
#define HCS_IST(p)		(((p) >> 0) & 0xf)
/* bits 4:7, max number of Event Ring segments */
#define HCS_ERST_MAX(p)		(((p) >> 4) & 0xf)
/* bits 21:25 Hi 5 bits of Scratchpad buffers SW must allocate for the HW */
/* bit 26 Scratchpad restore - for save/restore HW state - not used yet */
/* bits 27:31 Lo 5 bits of Scratchpad buffers SW must allocate for the HW */
#define HCS_MAX_SCRATCHPAD(p)   ((((p) >> 16) & 0x3e0) | (((p) >> 27) & 0x1f))

/* HCSPARAMS3 - hcs_params3 - bitmasks */
/* bits 0:7, Max U1 to U0 latency for the roothub ports */
#define HCS_U1_LATENCY(p)	(((p) >> 0) & 0xff)
/* bits 16:31, Max U2 to U0 latency for the roothub ports */
#define HCS_U2_LATENCY(p)	(((p) >> 16) & 0xffff)

/* HCCPARAMS - hcc_params - bitmasks */
/* true: HC can use 64-bit address pointers */
#define HCC_64BIT_ADDR(p)	((p) & (1 << 0))
/* true: HC can do bandwidth negotiation */
#define HCC_BANDWIDTH_NEG(p)	((p) & (1 << 1))
/* true: HC uses 64-byte Device Context structures
 * FIXME 64-byte context structures aren't supported yet.
 */
#define HCC_64BYTE_CONTEXT(p)	((p) & (1 << 2))
/* true: HC has port power switches */
#define HCC_PPC(p)		((p) & (1 << 3))
/* true: HC has port indicators */
#define HCS_INDICATOR(p)	((p) & (1 << 4))
/* true: HC has Light HC Reset Capability */
#define HCC_LIGHT_RESET(p)	((p) & (1 << 5))
/* true: HC supports latency tolerance messaging */
#define HCC_LTC(p)		((p) & (1 << 6))
/* true: no secondary Stream ID Support */
#define HCC_NSS(p)		((p) & (1 << 7))
/* true: HC supports Stopped - Short Packet */
#define HCC_SPC(p)		((p) & (1 << 9))
/* true: HC has Contiguous Frame ID Capability */
#define HCC_CFC(p)		((p) & (1 << 11))
/* Max size for Primary Stream Arrays - 2^(n+1), where n is bits 12:15 */
#define HCC_MAX_PSA(p)		(1 << ((((p) >> 12) & 0xf) + 1))
/* Extended Capabilities pointer from PCI base - section 5.3.6 */
#define HCC_EXT_CAPS(p)		XHCI_HCC_EXT_CAPS(p)

#define CTX_SIZE(_hcc)		(HCC_64BYTE_CONTEXT(_hcc) ? 64 : 32)

/* db_off bitmask - bits 0:1 reserved */
#define	DBOFF_MASK	(~0x3)

/* run_regs_off bitmask - bits 0:4 reserved */
#define	RTSOFF_MASK	(~0x1f)

/* HCCPARAMS2 - hcc_params2 - bitmasks */
/* true: HC supports U3 entry Capability */
#define	HCC2_U3C(p)		((p) & (1 << 0))
/* true: HC supports Configure endpoint command Max exit latency too large */
#define	HCC2_CMC(p)		((p) & (1 << 1))
/* true: HC supports Force Save context Capability */
#define	HCC2_FSC(p)		((p) & (1 << 2))
/* true: HC supports Compliance Transition Capability */
#define	HCC2_CTC(p)		((p) & (1 << 3))
/* true: HC support Large ESIT payload Capability > 48k */
#define	HCC2_LEC(p)		((p) & (1 << 4))
/* true: HC support Configuration Information Capability */
#define	HCC2_CIC(p)		((p) & (1 << 5))
/* true: HC support Extended TBC Capability, Isoc burst count > 65535 */
#define	HCC2_ETC(p)		((p) & (1 << 6))

/* Number of registers per port */
#define	NUM_PORT_REGS	4

#define PORTSC		0
#define PORTPMSC	1
#define PORTLI		2
#define PORTHLPMC	3

/**
 * struct xhci_op_regs - xHCI Host Controller Operational Registers.
 * @command:		USBCMD - xHC command register
 * @status:		USBSTS - xHC status register
 * @page_size:		This indicates the page size that the host controller
 * 			supports.  If bit n is set, the HC supports a page size
 * 			of 2^(n+12), up to a 128MB page size.
 * 			4K is the minimum page size.
 * @cmd_ring:		CRP - 64-bit Command Ring Pointer
 * @dcbaa_ptr:		DCBAAP - 64-bit Device Context Base Address Array Pointer
 * @config_reg:		CONFIG - Configure Register
 * @port_status_base:	PORTSCn - base address for Port Status and Control
 * 			Each port has a Port Status and Control register,
 * 			followed by a Port Power Management Status and Control
 * 			register, a Port Link Info register, and a reserved
 * 			register.
 * @port_power_base:	PORTPMSCn - base address for
 * 			Port Power Management Status and Control
 * @port_link_base:	PORTLIn - base address for Port Link Info (current
 * 			Link PM state and control) for USB 2.1 and USB 3.0
 * 			devices.
 */
struct xhci_op_regs {
	__le32	command;
	__le32	status;
	__le32	page_size;
	__le32	reserved1;
	__le32	reserved2;
	__le32	dev_notification;
	__le64	cmd_ring;
	/* rsvd: offset 0x20-2F */
	__le32	reserved3[4];
	__le64	dcbaa_ptr;
	__le32	config_reg;
	/* rsvd: offset 0x3C-3FF */
	__le32	reserved4[241];
	/* port 1 registers, which serve as a base address for other ports */
	__le32	port_status_base;
	__le32	port_power_base;
	__le32	port_link_base;
	__le32	reserved5;
	/* registers for ports 2-255 */
	__le32	reserved6[NUM_PORT_REGS*254];
};

/* USBCMD - USB command - command bitmasks */
/* start/stop HC execution - do not write unless HC is halted*/
#define CMD_RUN		XHCI_CMD_RUN
/* Reset HC - resets internal HC state machine and all registers (except
 * PCI config regs).  HC does NOT drive a USB reset on the downstream ports.
 * The xHCI driver must reinitialize the xHC after setting this bit.
 */
#define CMD_RESET	(1 << 1)
/* Event Interrupt Enable - a '1' allows interrupts from the host controller */
#define CMD_EIE		XHCI_CMD_EIE
/* Host System Error Interrupt Enable - get out-of-band signal for HC errors */
#define CMD_HSEIE	XHCI_CMD_HSEIE
/* bits 4:6 are reserved (and should be preserved on writes). */
/* light reset (port status stays unchanged) - reset completed when this is 0 */
#define CMD_LRESET	(1 << 7)
/* host controller save/restore state. */
#define CMD_CSS		(1 << 8)
#define CMD_CRS		(1 << 9)
/* Enable Wrap Event - '1' means xHC generates an event when MFINDEX wraps. */
#define CMD_EWE		XHCI_CMD_EWE
/* MFINDEX power management - '1' means xHC can stop MFINDEX counter if all root
 * hubs are in U3 (selective suspend), disconnect, disabled, or powered-off.
 * '0' means the xHC can power it off if all ports are in the disconnect,
 * disabled, or powered-off state.
 */
#define CMD_PM_INDEX	(1 << 11)
/* bit 14 Extended TBC Enable, changes Isoc TRB fields to support larger TBC */
#define CMD_ETE		(1 << 14)
/* bits 15:31 are reserved (and should be preserved on writes). */

/* IMAN - Interrupt Management Register */
#define IMAN_IE		(1 << 1)
#define IMAN_IP		(1 << 0)

/* USBSTS - USB status - status bitmasks */
/* HC not running - set to 1 when run/stop bit is cleared. */
#define STS_HALT	XHCI_STS_HALT
/* serious error, e.g. PCI parity error.  The HC will clear the run/stop bit. */
#define STS_FATAL	(1 << 2)
/* event interrupt - clear this prior to clearing any IP flags in IR set*/
#define STS_EINT	(1 << 3)
/* port change detect */
#define STS_PORT	(1 << 4)
/* bits 5:7 reserved and zeroed */
/* save state status - '1' means xHC is saving state */
#define STS_SAVE	(1 << 8)
/* restore state status - '1' means xHC is restoring state */
#define STS_RESTORE	(1 << 9)
/* true: save or restore error */
#define STS_SRE		(1 << 10)
/* true: Controller Not Ready to accept doorbell or op reg writes after reset */
#define STS_CNR		XHCI_STS_CNR
/* true: internal Host Controller Error - SW needs to reset and reinitialize */
#define STS_HCE		(1 << 12)
/* bits 13:31 reserved and should be preserved */

/*
 * DNCTRL - Device Notification Control Register - dev_notification bitmasks
 * Generate a device notification event when the HC sees a transaction with a
 * notification type that matches a bit set in this bit field.
 */
#define	DEV_NOTE_MASK		(0xffff)
#define ENABLE_DEV_NOTE(x)	(1 << (x))
/* Most of the device notification types should only be used for debug.
 * SW does need to pay attention to function wake notifications.
 */
#define	DEV_NOTE_FWAKE		ENABLE_DEV_NOTE(1)

/* CRCR - Command Ring Control Register - cmd_ring bitmasks */
/* bit 0 is the command ring cycle state */
/* stop ring operation after completion of the currently executing command */
#define CMD_RING_PAUSE		(1 << 1)
/* stop ring immediately - abort the currently executing command */
#define CMD_RING_ABORT		(1 << 2)
/* true: command ring is running */
#define CMD_RING_RUNNING	(1 << 3)
/* bits 4:5 reserved and should be preserved */
/* Command Ring pointer - bit mask for the lower 32 bits. */
#define CMD_RING_RSVD_BITS	(0x3f)

/* CONFIG - Configure Register - config_reg bitmasks */
/* bits 0:7 - maximum number of device slots enabled (NumSlotsEn) */
#define MAX_DEVS(p)	((p) & 0xff)
/* bit 8: U3 Entry Enabled, assert PLC when root port enters U3, xhci 1.1 */
#define CONFIG_U3E		(1 << 8)
/* bit 9: Configuration Information Enable, xhci 1.1 */
#define CONFIG_CIE		(1 << 9)
/* bits 10:31 - reserved and should be preserved */

/* PORTSC - Port Status and Control Register - port_status_base bitmasks */
/* true: device connected */
#define PORT_CONNECT	(1 << 0)
/* true: port enabled */
#define PORT_PE		(1 << 1)
/* bit 2 reserved and zeroed */
/* true: port has an over-current condition */
#define PORT_OC		(1 << 3)
/* true: port reset signaling asserted */
#define PORT_RESET	(1 << 4)
/* Port Link State - bits 5:8
 * A read gives the current link PM state of the port,
 * a write with Link State Write Strobe set sets the link state.
 */
#define PORT_PLS_MASK	(0xf << 5)
#define XDEV_U0		(0x0 << 5)
#define XDEV_U1		(0x1 << 5)
#define XDEV_U2		(0x2 << 5)
#define XDEV_U3		(0x3 << 5)
#define XDEV_DISABLED	(0x4 << 5)
#define XDEV_RXDETECT	(0x5 << 5)
#define XDEV_INACTIVE	(0x6 << 5)
#define XDEV_POLLING	(0x7 << 5)
#define XDEV_RECOVERY	(0x8 << 5)
#define XDEV_HOT_RESET	(0x9 << 5)
#define XDEV_COMP_MODE	(0xa << 5)
#define XDEV_TEST_MODE	(0xb << 5)
#define XDEV_RESUME	(0xf << 5)

/* true: port has power (see HCC_PPC) */
#define PORT_POWER	(1 << 9)
/* bits 10:13 indicate device speed:
 * 0 - undefined speed - port hasn't be initialized by a reset yet
 * 1 - full speed
 * 2 - low speed
 * 3 - high speed
 * 4 - super speed
 * 5-15 reserved
 */
#define DEV_SPEED_MASK		(0xf << 10)
#define	XDEV_FS			(0x1 << 10)
#define	XDEV_LS			(0x2 << 10)
#define	XDEV_HS			(0x3 << 10)
#define	XDEV_SS			(0x4 << 10)
#define	XDEV_SSP		(0x5 << 10)
#define DEV_UNDEFSPEED(p)	(((p) & DEV_SPEED_MASK) == (0x0<<10))
#define DEV_FULLSPEED(p)	(((p) & DEV_SPEED_MASK) == XDEV_FS)
#define DEV_LOWSPEED(p)		(((p) & DEV_SPEED_MASK) == XDEV_LS)
#define DEV_HIGHSPEED(p)	(((p) & DEV_SPEED_MASK) == XDEV_HS)
#define DEV_SUPERSPEED(p)	(((p) & DEV_SPEED_MASK) == XDEV_SS)
#define DEV_SUPERSPEEDPLUS(p)	(((p) & DEV_SPEED_MASK) == XDEV_SSP)
#define DEV_SUPERSPEED_ANY(p)	(((p) & DEV_SPEED_MASK) >= XDEV_SS)
#define DEV_PORT_SPEED(p)	(((p) >> 10) & 0x0f)

/* Bits 20:23 in the Slot Context are the speed for the device */
#define	SLOT_SPEED_FS		(XDEV_FS << 10)
#define	SLOT_SPEED_LS		(XDEV_LS << 10)
#define	SLOT_SPEED_HS		(XDEV_HS << 10)
#define	SLOT_SPEED_SS		(XDEV_SS << 10)
#define	SLOT_SPEED_SSP		(XDEV_SSP << 10)
/* Port Indicator Control */
#define PORT_LED_OFF	(0 << 14)
#define PORT_LED_AMBER	(1 << 14)
#define PORT_LED_GREEN	(2 << 14)
#define PORT_LED_MASK	(3 << 14)
/* Port Link State Write Strobe - set this when changing link state */
#define PORT_LINK_STROBE	(1 << 16)
/* true: connect status change */
#define PORT_CSC	(1 << 17)
/* true: port enable change */
#define PORT_PEC	(1 << 18)
/* true: warm reset for a USB 3.0 device is done.  A "hot" reset puts the port
 * into an enabled state, and the device into the default state.  A "warm" reset
 * also resets the link, forcing the device through the link training sequence.
 * SW can also look at the Port Reset register to see when warm reset is done.
 */
#define PORT_WRC	(1 << 19)
/* true: over-current change */
#define PORT_OCC	(1 << 20)
/* true: reset change - 1 to 0 transition of PORT_RESET */
#define PORT_RC		(1 << 21)
/* port link status change - set on some port link state transitions:
 *  Transition				Reason
 *  ------------------------------------------------------------------------------
 *  - U3 to Resume			Wakeup signaling from a device
 *  - Resume to Recovery to U0		USB 3.0 device resume
 *  - Resume to U0			USB 2.0 device resume
 *  - U3 to Recovery to U0		Software resume of USB 3.0 device complete
 *  - U3 to U0				Software resume of USB 2.0 device complete
 *  - U2 to U0				L1 resume of USB 2.1 device complete
 *  - U0 to U0 (???)			L1 entry rejection by USB 2.1 device
 *  - U0 to disabled			L1 entry error with USB 2.1 device
 *  - Any state to inactive		Error on USB 3.0 port
 */
#define PORT_PLC	(1 << 22)
/* port configure error change - port failed to configure its link partner */
#define PORT_CEC	(1 << 23)
#define PORT_CHANGE_MASK	(PORT_CSC | PORT_PEC | PORT_WRC | PORT_OCC | \
				 PORT_RC | PORT_PLC | PORT_CEC)


/* Cold Attach Status - xHC can set this bit to report device attached during
 * Sx state. Warm port reset should be perfomed to clear this bit and move port
 * to connected state.
 */
#define PORT_CAS	(1 << 24)
/* wake on connect (enable) */
#define PORT_WKCONN_E	(1 << 25)
/* wake on disconnect (enable) */
#define PORT_WKDISC_E	(1 << 26)
/* wake on over-current (enable) */
#define PORT_WKOC_E	(1 << 27)
/* bits 28:29 reserved */
/* true: device is non-removable - for USB 3.0 roothub emulation */
#define PORT_DEV_REMOVE	(1 << 30)
/* Initiate a warm port reset - complete when PORT_WRC is '1' */
#define PORT_WR		(1 << 31)

/* We mark duplicate entries with -1 */
#define DUPLICATE_ENTRY ((u8)(-1))

/* Port Power Management Status and Control - port_power_base bitmasks */
/* Inactivity timer value for transitions into U1, in microseconds.
 * Timeout can be up to 127us.  0xFF means an infinite timeout.
 */
#define PORT_U1_TIMEOUT(p)	((p) & 0xff)
#define PORT_U1_TIMEOUT_MASK	0xff
/* Inactivity timer value for transitions into U2 */
#define PORT_U2_TIMEOUT(p)	(((p) & 0xff) << 8)
#define PORT_U2_TIMEOUT_MASK	(0xff << 8)
/* Bits 24:31 for port testing */

/* USB2 Protocol PORTSPMSC */
#define	PORT_L1S_MASK		7
#define	PORT_L1S_SUCCESS	1
#define	PORT_RWE		(1 << 3)
#define	PORT_HIRD(p)		(((p) & 0xf) << 4)
#define	PORT_HIRD_MASK		(0xf << 4)
#define	PORT_L1DS_MASK		(0xff << 8)
#define	PORT_L1DS(p)		(((p) & 0xff) << 8)
#define	PORT_HLE		(1 << 16)
#define PORT_TEST_MODE_SHIFT	28

/* USB3 Protocol PORTLI  Port Link Information */
#define PORT_RX_LANES(p)	(((p) >> 16) & 0xf)
#define PORT_TX_LANES(p)	(((p) >> 20) & 0xf)

/* USB2 Protocol PORTHLPMC */
#define PORT_HIRDM(p)((p) & 3)
#define PORT_L1_TIMEOUT(p)(((p) & 0xff) << 2)
#define PORT_BESLD(p)(((p) & 0xf) << 10)

/* use 512 microseconds as USB2 LPM L1 default timeout. */
#define XHCI_L1_TIMEOUT		512

/* Set default HIRD/BESL value to 4 (350/400us) for USB2 L1 LPM resume latency.
 * Safe to use with mixed HIRD and BESL systems (host and device) and is used
 * by other operating systems.
 *
 * XHCI 1.0 errata 8/14/12 Table 13 notes:
 * "Software should choose xHC BESL/BESLD field values that do not violate a
 * device's resume latency requirements,
 * e.g. not program values > '4' if BLC = '1' and a HIRD device is attached,
 * or not program values < '4' if BLC = '0' and a BESL device is attached.
 */
#define XHCI_DEFAULT_BESL	4

/*
 * USB3 specification define a 360ms tPollingLFPSTiemout for USB3 ports
 * to complete link training. usually link trainig completes much faster
 * so check status 10 times with 36ms sleep in places we need to wait for
 * polling to complete.
 */
#define XHCI_PORT_POLLING_LFPS_TIME  36

/**
 * struct xhci_intr_reg - Interrupt Register Set
 * @irq_pending:	IMAN - Interrupt Management Register.  Used to enable
 *			interrupts and check for pending interrupts.
 * @irq_control:	IMOD - Interrupt Moderation Register.
 * 			Used to throttle interrupts.
 * @erst_size:		Number of segments in the Event Ring Segment Table (ERST).
 * @erst_base:		ERST base address.
 * @erst_dequeue:	Event ring dequeue pointer.
 *
 * Each interrupter (defined by a MSI-X vector) has an event ring and an Event
 * Ring Segment Table (ERST) associated with it.  The event ring is comprised of
 * multiple segments of the same size.  The HC places events on the ring and
 * "updates the Cycle bit in the TRBs to indicate to software the current
 * position of the Enqueue Pointer." The HCD (Linux) processes those events and
 * updates the dequeue pointer.
 */
struct xhci_intr_reg {
	__le32	irq_pending;
	__le32	irq_control;
	__le32	erst_size;
	__le32	rsvd;
	__le64	erst_base;
	__le64	erst_dequeue;
};

/* irq_pending bitmasks */
#define	ER_IRQ_PENDING(p)	((p) & 0x1)
/* bits 2:31 need to be preserved */
/* THIS IS BUGGY - FIXME - IP IS WRITE 1 TO CLEAR */
#define	ER_IRQ_CLEAR(p)		((p) & 0xfffffffe)
#define	ER_IRQ_ENABLE(p)	((ER_IRQ_CLEAR(p)) | 0x2)
#define	ER_IRQ_DISABLE(p)	((ER_IRQ_CLEAR(p)) & ~(0x2))

/* irq_control bitmasks */
/* Minimum interval between interrupts (in 250ns intervals).  The interval
 * between interrupts will be longer if there are no events on the event ring.
 * Default is 4000 (1 ms).
 */
#define ER_IRQ_INTERVAL_MASK	(0xffff)
/* Counter used to count down the time to the next interrupt - HW use only */
#define ER_IRQ_COUNTER_MASK	(0xffff << 16)

/* erst_size bitmasks */
/* Preserve bits 16:31 of erst_size */
#define	ERST_SIZE_MASK		(0xffff << 16)

/* erst_dequeue bitmasks */
/* Dequeue ERST Segment Index (DESI) - Segment number (or alias)
 * where the current dequeue pointer lies.  This is an optional HW hint.
 */
#define ERST_DESI_MASK		(0x7)
/* Event Handler Busy (EHB) - is the event ring scheduled to be serviced by
 * a work queue (or delayed service routine)?
 */
#define ERST_EHB		(1 << 3)
#define ERST_PTR_MASK		(0xf)

/**
 * struct xhci_run_regs
 * @microframe_index:
 * 		MFINDEX - current microframe number
 *
 * Section 5.5 Host Controller Runtime Registers:
 * "Software should read and write these registers using only Dword (32 bit)
 * or larger accesses"
 */
struct xhci_run_regs {
	__le32			microframe_index;
	__le32			rsvd[7];
	struct xhci_intr_reg	ir_set[128];
};

/**
 * struct doorbell_array
 *
 * Bits  0 -  7: Endpoint target
 * Bits  8 - 15: RsvdZ
 * Bits 16 - 31: Stream ID
 *
 * Section 5.6
 */
struct xhci_doorbell_array {
	__le32	doorbell[256];
};

#define DB_VALUE(ep, stream)	((((ep) + 1) & 0xff) | ((stream) << 16))
#define DB_VALUE_HOST		0x00000000

/**
 * struct xhci_protocol_caps
 * @revision:		major revision, minor revision, capability ID,
 *			and next capability pointer.
 * @name_string:	Four ASCII characters to say which spec this xHC
 *			follows, typically "USB ".
 * @port_info:		Port offset, count, and protocol-defined information.
 */
struct xhci_protocol_caps {
	u32	revision;
	u32	name_string;
	u32	port_info;
};

#define	XHCI_EXT_PORT_MAJOR(x)	(((x) >> 24) & 0xff)
#define	XHCI_EXT_PORT_MINOR(x)	(((x) >> 16) & 0xff)
#define	XHCI_EXT_PORT_PSIC(x)	(((x) >> 28) & 0x0f)
#define	XHCI_EXT_PORT_OFF(x)	((x) & 0xff)
#define	XHCI_EXT_PORT_COUNT(x)	(((x) >> 8) & 0xff)

#define	XHCI_EXT_PORT_PSIV(x)	(((x) >> 0) & 0x0f)
#define	XHCI_EXT_PORT_PSIE(x)	(((x) >> 4) & 0x03)
#define	XHCI_EXT_PORT_PLT(x)	(((x) >> 6) & 0x03)
#define	XHCI_EXT_PORT_PFD(x)	(((x) >> 8) & 0x01)
#define	XHCI_EXT_PORT_LP(x)	(((x) >> 14) & 0x03)
#define	XHCI_EXT_PORT_PSIM(x)	(((x) >> 16) & 0xffff)

#define PLT_MASK        (0x03 << 6)
#define PLT_SYM         (0x00 << 6)
#define PLT_ASYM_RX     (0x02 << 6)
#define PLT_ASYM_TX     (0x03 << 6)

/**
 * struct xhci_container_ctx
 * @type: Type of context.  Used to calculated offsets to contained contexts.
 * @size: Size of the context data
 * @bytes: The raw context data given to HW
 * @dma: dma address of the bytes
 *
 * Represents either a Device or Input context.  Holds a pointer to the raw
 * memory used for the context (bytes) and dma address of it (dma).
 */
struct xhci_container_ctx {
	unsigned type;
#define XHCI_CTX_TYPE_DEVICE  0x1
#define XHCI_CTX_TYPE_INPUT   0x2

	int size;

	u8 *bytes;
	dma_addr_t dma;
};

/**
 * struct xhci_slot_ctx
 * @dev_info:	Route string, device speed, hub info, and last valid endpoint
 * @dev_info2:	Max exit latency for device number, root hub port number
 * @tt_info:	tt_info is used to construct split transaction tokens
 * @dev_state:	slot state and device address
 *
 * Slot Context - section 6.2.1.1.  This assumes the HC uses 32-byte context
 * structures.  If the HC uses 64-byte contexts, there is an additional 32 bytes
 * reserved at the end of the slot context for HC internal use.
 */
struct xhci_slot_ctx {
	__le32	dev_info;
	__le32	dev_info2;
	__le32	tt_info;
	__le32	dev_state;
	/* offset 0x10 to 0x1f reserved for HC internal use */
	__le32	reserved[4];
};

/* dev_info bitmasks */
/* Route String - 0:19 */
#define ROUTE_STRING_MASK	(0xfffff)
/* Device speed - values defined by PORTSC Device Speed field - 20:23 */
#define DEV_SPEED	(0xf << 20)
#define GET_DEV_SPEED(n) (((n) & DEV_SPEED) >> 20)
/* bit 24 reserved */
/* Is this LS/FS device connected through a HS hub? - bit 25 */
#define DEV_MTT		(0x1 << 25)
/* Set if the device is a hub - bit 26 */
#define DEV_HUB		(0x1 << 26)
/* Index of the last valid endpoint context in this device context - 27:31 */
#define LAST_CTX_MASK	(0x1f << 27)
#define LAST_CTX(p)	((p) << 27)
#define LAST_CTX_TO_EP_NUM(p)	(((p) >> 27) - 1)
#define SLOT_FLAG	(1 << 0)
#define EP0_FLAG	(1 << 1)

/* dev_info2 bitmasks */
/* Max Exit Latency (ms) - worst case time to wake up all links in dev path */
#define MAX_EXIT	(0xffff)
/* Root hub port number that is needed to access the USB device */
#define ROOT_HUB_PORT(p)	(((p) & 0xff) << 16)
#define DEVINFO_TO_ROOT_HUB_PORT(p)	(((p) >> 16) & 0xff)
/* Maximum number of ports under a hub device */
#define XHCI_MAX_PORTS(p)	(((p) & 0xff) << 24)
#define DEVINFO_TO_MAX_PORTS(p)	(((p) & (0xff << 24)) >> 24)

/* tt_info bitmasks */
/*
 * TT Hub Slot ID - for low or full speed devices attached to a high-speed hub
 * The Slot ID of the hub that isolates the high speed signaling from
 * this low or full-speed device.  '0' if attached to root hub port.
 */
#define TT_SLOT		(0xff)
/*
 * The number of the downstream facing port of the high-speed hub
 * '0' if the device is not low or full speed.
 */
#define TT_PORT		(0xff << 8)
#define TT_THINK_TIME(p)	(((p) & 0x3) << 16)
#define GET_TT_THINK_TIME(p)	(((p) & (0x3 << 16)) >> 16)

/* dev_state bitmasks */
/* USB device address - assigned by the HC */
#define DEV_ADDR_MASK	(0xff)
/* bits 8:26 reserved */
/* Slot state */
#define SLOT_STATE	(0x1f << 27)
#define GET_SLOT_STATE(p)	(((p) & (0x1f << 27)) >> 27)

#define SLOT_STATE_DISABLED	0
#define SLOT_STATE_ENABLED	SLOT_STATE_DISABLED
#define SLOT_STATE_DEFAULT	1
#define SLOT_STATE_ADDRESSED	2
#define SLOT_STATE_CONFIGURED	3

/**
 * struct xhci_ep_ctx
 * @ep_info:	endpoint state, streams, mult, and interval information.
 * @ep_info2:	information on endpoint type, max packet size, max burst size,
 * 		error count, and whether the HC will force an event for all
 * 		transactions.
 * @deq:	64-bit ring dequeue pointer address.  If the endpoint only
 * 		defines one stream, this points to the endpoint transfer ring.
 * 		Otherwise, it points to a stream context array, which has a
 * 		ring pointer for each flow.
 * @tx_info:
 * 		Average TRB lengths for the endpoint ring and
 * 		max payload within an Endpoint Service Interval Time (ESIT).
 *
 * Endpoint Context - section 6.2.1.2.  This assumes the HC uses 32-byte context
 * structures.  If the HC uses 64-byte contexts, there is an additional 32 bytes
 * reserved at the end of the endpoint context for HC internal use.
 */
struct xhci_ep_ctx {
	__le32	ep_info;
	__le32	ep_info2;
	__le64	deq;
	__le32	tx_info;
	/* offset 0x14 - 0x1f reserved for HC internal use */
	__le32	reserved[3];
};

/* ep_info bitmasks */
/*
 * Endpoint State - bits 0:2
 * 0 - disabled
 * 1 - running
 * 2 - halted due to halt condition - ok to manipulate endpoint ring
 * 3 - stopped
 * 4 - TRB error
 * 5-7 - reserved
 */
#define EP_STATE_MASK		(0x7)
#define EP_STATE_DISABLED	0
#define EP_STATE_RUNNING	1
#define EP_STATE_HALTED		2
#define EP_STATE_STOPPED	3
#define EP_STATE_ERROR		4
#define GET_EP_CTX_STATE(ctx)	(le32_to_cpu((ctx)->ep_info) & EP_STATE_MASK)

/* Mult - Max number of burtst within an interval, in EP companion desc. */
#define EP_MULT(p)		(((p) & 0x3) << 8)
#define CTX_TO_EP_MULT(p)	(((p) >> 8) & 0x3)
/* bits 10:14 are Max Primary Streams */
/* bit 15 is Linear Stream Array */
/* Interval - period between requests to an endpoint - 125u increments. */
#define EP_INTERVAL(p)			(((p) & 0xff) << 16)
#define EP_INTERVAL_TO_UFRAMES(p)	(1 << (((p) >> 16) & 0xff))
#define CTX_TO_EP_INTERVAL(p)		(((p) >> 16) & 0xff)
#define EP_MAXPSTREAMS_MASK		(0x1f << 10)
#define EP_MAXPSTREAMS(p)		(((p) << 10) & EP_MAXPSTREAMS_MASK)
#define CTX_TO_EP_MAXPSTREAMS(p)	(((p) & EP_MAXPSTREAMS_MASK) >> 10)
/* Endpoint is set up with a Linear Stream Array (vs. Secondary Stream Array) */
#define	EP_HAS_LSA		(1 << 15)
/* hosts with LEC=1 use bits 31:24 as ESIT high bits. */
#define CTX_TO_MAX_ESIT_PAYLOAD_HI(p)	(((p) >> 24) & 0xff)

/* ep_info2 bitmasks */
/*
 * Force Event - generate transfer events for all TRBs for this endpoint
 * This will tell the HC to ignore the IOC and ISP flags (for debugging only).
 */
#define	FORCE_EVENT	(0x1)
#define ERROR_COUNT(p)	(((p) & 0x3) << 1)
#define CTX_TO_EP_TYPE(p)	(((p) >> 3) & 0x7)
#define EP_TYPE(p)	((p) << 3)
#define ISOC_OUT_EP	1
#define BULK_OUT_EP	2
#define INT_OUT_EP	3
#define CTRL_EP		4
#define ISOC_IN_EP	5
#define BULK_IN_EP	6
#define INT_IN_EP	7
/* bit 6 reserved */
/* bit 7 is Host Initiate Disable - for disabling stream selection */
#define MAX_BURST(p)	(((p)&0xff) << 8)
#define CTX_TO_MAX_BURST(p)	(((p) >> 8) & 0xff)
#define MAX_PACKET(p)	(((p)&0xffff) << 16)
#define MAX_PACKET_MASK		(0xffff << 16)
#define MAX_PACKET_DECODED(p)	(((p) >> 16) & 0xffff)

/* tx_info bitmasks */
#define EP_AVG_TRB_LENGTH(p)		((p) & 0xffff)
#define EP_MAX_ESIT_PAYLOAD_LO(p)	(((p) & 0xffff) << 16)
#define EP_MAX_ESIT_PAYLOAD_HI(p)	((((p) >> 16) & 0xff) << 24)
#define CTX_TO_MAX_ESIT_PAYLOAD(p)	(((p) >> 16) & 0xffff)

/* deq bitmasks */
#define EP_CTX_CYCLE_MASK		(1 << 0)
#define SCTX_DEQ_MASK			(~0xfL)


/**
 * struct xhci_input_control_context
 * Input control context; see section 6.2.5.
 *
 * @drop_context:	set the bit of the endpoint context you want to disable
 * @add_context:	set the bit of the endpoint context you want to enable
 */
struct xhci_input_control_ctx {
	__le32	drop_flags;
	__le32	add_flags;
	__le32	rsvd2[6];
};

#define	EP_IS_ADDED(ctrl_ctx, i) \
	(le32_to_cpu(ctrl_ctx->add_flags) & (1 << (i + 1)))
#define	EP_IS_DROPPED(ctrl_ctx, i)       \
	(le32_to_cpu(ctrl_ctx->drop_flags) & (1 << (i + 1)))

/* Represents everything that is needed to issue a command on the command ring.
 * It's useful to pre-allocate these for commands that cannot fail due to
 * out-of-memory errors, like freeing streams.
 */
struct xhci_command {
	/* Input context for changing device state */
	struct xhci_container_ctx	*in_ctx;
	u32				status;
	int				slot_id;
	/* If completion is null, no one is waiting on this command
	 * and the structure can be freed after the command completes.
	 */
	struct completion		*completion;
	union xhci_trb			*command_trb;
	struct list_head		cmd_list;
};

/* drop context bitmasks */
#define	DROP_EP(x)	(0x1 << x)
/* add context bitmasks */
#define	ADD_EP(x)	(0x1 << x)

struct xhci_stream_ctx {
	/* 64-bit stream ring address, cycle state, and stream type */
	__le64	stream_ring;
	/* offset 0x14 - 0x1f reserved for HC internal use */
	__le32	reserved[2];
};

/* Stream Context Types (section 6.4.1) - bits 3:1 of stream ctx deq ptr */
#define	SCT_FOR_CTX(p)		(((p) & 0x7) << 1)
/* Secondary stream array type, dequeue pointer is to a transfer ring */
#define	SCT_SEC_TR		0
/* Primary stream array type, dequeue pointer is to a transfer ring */
#define	SCT_PRI_TR		1
/* Dequeue pointer is for a secondary stream array (SSA) with 8 entries */
#define SCT_SSA_8		2
#define SCT_SSA_16		3
#define SCT_SSA_32		4
#define SCT_SSA_64		5
#define SCT_SSA_128		6
#define SCT_SSA_256		7

/* Assume no secondary streams for now */
struct xhci_stream_info {
	struct xhci_ring		**stream_rings;
	/* Number of streams, including stream 0 (which drivers can't use) */
	unsigned int			num_streams;
	/* The stream context array may be bigger than
	 * the number of streams the driver asked for
	 */
	struct xhci_stream_ctx		*stream_ctx_array;
	unsigned int			num_stream_ctxs;
	dma_addr_t			ctx_array_dma;
	/* For mapping physical TRB addresses to segments in stream rings */
	struct radix_tree_root		trb_address_map;
	struct xhci_command		*free_streams_command;
};

#define	SMALL_STREAM_ARRAY_SIZE		256
#define	MEDIUM_STREAM_ARRAY_SIZE	1024

/* Some Intel xHCI host controllers need software to keep track of the bus
 * bandwidth.  Keep track of endpoint info here.  Each root port is allocated
 * the full bus bandwidth.  We must also treat TTs (including each port under a
 * multi-TT hub) as a separate bandwidth domain.  The direct memory interface
 * (DMI) also limits the total bandwidth (across all domains) that can be used.
 */
struct xhci_bw_info {
	/* ep_interval is zero-based */
	unsigned int		ep_interval;
	/* mult and num_packets are one-based */
	unsigned int		mult;
	unsigned int		num_packets;
	unsigned int		max_packet_size;
	unsigned int		max_esit_payload;
	unsigned int		type;
};

/* "Block" sizes in bytes the hardware uses for different device speeds.
 * The logic in this part of the hardware limits the number of bits the hardware
 * can use, so must represent bandwidth in a less precise manner to mimic what
 * the scheduler hardware computes.
 */
#define	FS_BLOCK	1
#define	HS_BLOCK	4
#define	SS_BLOCK	16
#define	DMI_BLOCK	32

/* Each device speed has a protocol overhead (CRC, bit stuffing, etc) associated
 * with each byte transferred.  SuperSpeed devices have an initial overhead to
 * set up bursts.  These are in blocks, see above.  LS overhead has already been
 * translated into FS blocks.
 */
#define DMI_OVERHEAD 8
#define DMI_OVERHEAD_BURST 4
#define SS_OVERHEAD 8
#define SS_OVERHEAD_BURST 32
#define HS_OVERHEAD 26
#define FS_OVERHEAD 20
#define LS_OVERHEAD 128
/* The TTs need to claim roughly twice as much bandwidth (94 bytes per
 * microframe ~= 24Mbps) of the HS bus as the devices can actually use because
 * of overhead associated with split transfers crossing microframe boundaries.
 * 31 blocks is pure protocol overhead.
 */
#define TT_HS_OVERHEAD (31 + 94)
#define TT_DMI_OVERHEAD (25 + 12)

/* Bandwidth limits in blocks */
#define FS_BW_LIMIT		1285
#define TT_BW_LIMIT		1320
#define HS_BW_LIMIT		1607
#define SS_BW_LIMIT_IN		3906
#define DMI_BW_LIMIT_IN		3906
#define SS_BW_LIMIT_OUT		3906
#define DMI_BW_LIMIT_OUT	3906

/* Percentage of bus bandwidth reserved for non-periodic transfers */
#define FS_BW_RESERVED		10
#define HS_BW_RESERVED		20
#define SS_BW_RESERVED		10

struct xhci_virt_ep {
	struct xhci_virt_device		*vdev;	/* parent */
	unsigned int			ep_index;
	struct xhci_ring		*ring;
	/* Related to endpoints that are configured to use stream IDs only */
	struct xhci_stream_info		*stream_info;
	/* Temporary storage in case the configure endpoint command fails and we
	 * have to restore the device state to the previous state
	 */
	struct xhci_ring		*new_ring;
	unsigned int			ep_state;
#define SET_DEQ_PENDING		(1 << 0)
#define EP_HALTED		(1 << 1)	/* For stall handling */
#define EP_STOP_CMD_PENDING	(1 << 2)	/* For URB cancellation */
/* Transitioning the endpoint to using streams, don't enqueue URBs */
#define EP_GETTING_STREAMS	(1 << 3)
#define EP_HAS_STREAMS		(1 << 4)
/* Transitioning the endpoint to not using streams, don't enqueue URBs */
#define EP_GETTING_NO_STREAMS	(1 << 5)
#define EP_HARD_CLEAR_TOGGLE	(1 << 6)
#define EP_SOFT_CLEAR_TOGGLE	(1 << 7)
/* usb_hub_clear_tt_buffer is in progress */
#define EP_CLEARING_TT		(1 << 8)
	/* ----  Related to URB cancellation ---- */
	struct list_head	cancelled_td_list;
	/* Watchdog timer for stop endpoint command to cancel URBs */
	struct timer_list	stop_cmd_timer;
	struct xhci_hcd		*xhci;
	/* Dequeue pointer and dequeue segment for a submitted Set TR Dequeue
	 * command.  We'll need to update the ring's dequeue segment and dequeue
	 * pointer after the command completes.
	 */
	struct xhci_segment	*queued_deq_seg;
	union xhci_trb		*queued_deq_ptr;
	/*
	 * Sometimes the xHC can not process isochronous endpoint ring quickly
	 * enough, and it will miss some isoc tds on the ring and generate
	 * a Missed Service Error Event.
	 * Set skip flag when receive a Missed Service Error Event and
	 * process the missed tds on the endpoint ring.
	 */
	bool			skip;
	/* Bandwidth checking storage */
	struct xhci_bw_info	bw_info;
	struct list_head	bw_endpoint_list;
	/* Isoch Frame ID checking storage */
	int			next_frame_id;
	/* Use new Isoch TRB layout needed for extended TBC support */
	bool			use_extended_tbc;
};

enum xhci_overhead_type {
	LS_OVERHEAD_TYPE = 0,
	FS_OVERHEAD_TYPE,
	HS_OVERHEAD_TYPE,
};

struct xhci_interval_bw {
	unsigned int		num_packets;
	/* Sorted by max packet size.
	 * Head of the list is the greatest max packet size.
	 */
	struct list_head	endpoints;
	/* How many endpoints of each speed are present. */
	unsigned int		overhead[3];
};

#define	XHCI_MAX_INTERVAL	16

struct xhci_interval_bw_table {
	unsigned int		interval0_esit_payload;
	struct xhci_interval_bw	interval_bw[XHCI_MAX_INTERVAL];
	/* Includes reserved bandwidth for async endpoints */
	unsigned int		bw_used;
	unsigned int		ss_bw_in;
	unsigned int		ss_bw_out;
};

#define EP_CTX_PER_DEV		31

struct xhci_virt_device {
	int				slot_id;
	struct usb_device		*udev;
	/*
	 * Commands to the hardware are passed an "input context" that
	 * tells the hardware what to change in its data structures.
	 * The hardware will return changes in an "output context" that
	 * software must allocate for the hardware.  We need to keep
	 * track of input and output contexts separately because
	 * these commands might fail and we don't trust the hardware.
	 */
	struct xhci_container_ctx       *out_ctx;
	/* Used for addressing devices and configuration changes */
	struct xhci_container_ctx       *in_ctx;
	struct xhci_virt_ep		eps[EP_CTX_PER_DEV];
	u8				fake_port;
	u8				real_port;
	struct xhci_interval_bw_table	*bw_table;
	struct xhci_tt_bw_info		*tt_info;
	/*
	 * flags for state tracking based on events and issued commands.
	 * Software can not rely on states from output contexts because of
	 * latency between events and xHC updating output context values.
	 * See xhci 1.1 section 4.8.3 for more details
	 */
	unsigned long			flags;
#define VDEV_PORT_ERROR			BIT(0) /* Port error, link inactive */

	/* The current max exit latency for the enabled USB3 link states. */
	u16				current_mel;
	/* Used for the debugfs interfaces. */
	void				*debugfs_private;
};

/*
 * For each roothub, keep track of the bandwidth information for each periodic
 * interval.
 *
 * If a high speed hub is attached to the roothub, each TT associated with that
 * hub is a separate bandwidth domain.  The interval information for the
 * endpoints on the devices under that TT will appear in the TT structure.
 */
struct xhci_root_port_bw_info {
	struct list_head		tts;
	unsigned int			num_active_tts;
	struct xhci_interval_bw_table	bw_table;
};

struct xhci_tt_bw_info {
	struct list_head		tt_list;
	int				slot_id;
	int				ttport;
	struct xhci_interval_bw_table	bw_table;
	int				active_eps;
};


/**
 * struct xhci_device_context_array
 * @dev_context_ptr	array of 64-bit DMA addresses for device contexts
 */
struct xhci_device_context_array {
	/* 64-bit device addresses; we only write 32-bit addresses */
	__le64			dev_context_ptrs[MAX_HC_SLOTS];
	/* private xHCD pointers */
	dma_addr_t	dma;
};
/* TODO: write function to set the 64-bit device DMA address */
/*
 * TODO: change this to be dynamically sized at HC mem init time since the HC
 * might not be able to handle the maximum number of devices possible.
 */


struct xhci_transfer_event {
	/* 64-bit buffer address, or immediate data */
	__le64	buffer;
	__le32	transfer_len;
	/* This field is interpreted differently based on the type of TRB */
	__le32	flags;
};

/* Transfer event TRB length bit mask */
/* bits 0:23 */
#define	EVENT_TRB_LEN(p)		((p) & 0xffffff)

/** Transfer Event bit fields **/
#define	TRB_TO_EP_ID(p)	(((p) >> 16) & 0x1f)

/* Completion Code - only applicable for some types of TRBs */
#define	COMP_CODE_MASK		(0xff << 24)
#define GET_COMP_CODE(p)	(((p) & COMP_CODE_MASK) >> 24)
#define COMP_INVALID				0
#define COMP_SUCCESS				1
#define COMP_DATA_BUFFER_ERROR			2
#define COMP_BABBLE_DETECTED_ERROR		3
#define COMP_USB_TRANSACTION_ERROR		4
#define COMP_TRB_ERROR				5
#define COMP_STALL_ERROR			6
#define COMP_RESOURCE_ERROR			7
#define COMP_BANDWIDTH_ERROR			8
#define COMP_NO_SLOTS_AVAILABLE_ERROR		9
#define COMP_INVALID_STREAM_TYPE_ERROR		10
#define COMP_SLOT_NOT_ENABLED_ERROR		11
#define COMP_ENDPOINT_NOT_ENABLED_ERROR		12
#define COMP_SHORT_PACKET			13
#define COMP_RING_UNDERRUN			14
#define COMP_RING_OVERRUN			15
#define COMP_VF_EVENT_RING_FULL_ERROR		16
#define COMP_PARAMETER_ERROR			17
#define COMP_BANDWIDTH_OVERRUN_ERROR		18
#define COMP_CONTEXT_STATE_ERROR		19
#define COMP_NO_PING_RESPONSE_ERROR		20
#define COMP_EVENT_RING_FULL_ERROR		21
#define COMP_INCOMPATIBLE_DEVICE_ERROR		22
#define COMP_MISSED_SERVICE_ERROR		23
#define COMP_COMMAND_RING_STOPPED		24
#define COMP_COMMAND_ABORTED			25
#define COMP_STOPPED				26
#define COMP_STOPPED_LENGTH_INVALID		27
#define COMP_STOPPED_SHORT_PACKET		28
#define COMP_MAX_EXIT_LATENCY_TOO_LARGE_ERROR	29
#define COMP_ISOCH_BUFFER_OVERRUN		31
#define COMP_EVENT_LOST_ERROR			32
#define COMP_UNDEFINED_ERROR			33
#define COMP_INVALID_STREAM_ID_ERROR		34
#define COMP_SECONDARY_BANDWIDTH_ERROR		35
#define COMP_SPLIT_TRANSACTION_ERROR		36

static inline const char *xhci_trb_comp_code_string(u8 status)
{
	switch (status) {
	case COMP_INVALID:
		return "Invalid";
	case COMP_SUCCESS:
		return "Success";
	case COMP_DATA_BUFFER_ERROR:
		return "Data Buffer Error";
	case COMP_BABBLE_DETECTED_ERROR:
		return "Babble Detected";
	case COMP_USB_TRANSACTION_ERROR:
		return "USB Transaction Error";
	case COMP_TRB_ERROR:
		return "TRB Error";
	case COMP_STALL_ERROR:
		return "Stall Error";
	case COMP_RESOURCE_ERROR:
		return "Resource Error";
	case COMP_BANDWIDTH_ERROR:
		return "Bandwidth Error";
	case COMP_NO_SLOTS_AVAILABLE_ERROR:
		return "No Slots Available Error";
	case COMP_INVALID_STREAM_TYPE_ERROR:
		return "Invalid Stream Type Error";
	case COMP_SLOT_NOT_ENABLED_ERROR:
		return "Slot Not Enabled Error";
	case COMP_ENDPOINT_NOT_ENABLED_ERROR:
		return "Endpoint Not Enabled Error";
	case COMP_SHORT_PACKET:
		return "Short Packet";
	case COMP_RING_UNDERRUN:
		return "Ring Underrun";
	case COMP_RING_OVERRUN:
		return "Ring Overrun";
	case COMP_VF_EVENT_RING_FULL_ERROR:
		return "VF Event Ring Full Error";
	case COMP_PARAMETER_ERROR:
		return "Parameter Error";
	case COMP_BANDWIDTH_OVERRUN_ERROR:
		return "Bandwidth Overrun Error";
	case COMP_CONTEXT_STATE_ERROR:
		return "Context State Error";
	case COMP_NO_PING_RESPONSE_ERROR:
		return "No Ping Response Error";
	case COMP_EVENT_RING_FULL_ERROR:
		return "Event Ring Full Error";
	case COMP_INCOMPATIBLE_DEVICE_ERROR:
		return "Incompatible Device Error";
	case COMP_MISSED_SERVICE_ERROR:
		return "Missed Service Error";
	case COMP_COMMAND_RING_STOPPED:
		return "Command Ring Stopped";
	case COMP_COMMAND_ABORTED:
		return "Command Aborted";
	case COMP_STOPPED:
		return "Stopped";
	case COMP_STOPPED_LENGTH_INVALID:
		return "Stopped - Length Invalid";
	case COMP_STOPPED_SHORT_PACKET:
		return "Stopped - Short Packet";
	case COMP_MAX_EXIT_LATENCY_TOO_LARGE_ERROR:
		return "Max Exit Latency Too Large Error";
	case COMP_ISOCH_BUFFER_OVERRUN:
		return "Isoch Buffer Overrun";
	case COMP_EVENT_LOST_ERROR:
		return "Event Lost Error";
	case COMP_UNDEFINED_ERROR:
		return "Undefined Error";
	case COMP_INVALID_STREAM_ID_ERROR:
		return "Invalid Stream ID Error";
	case COMP_SECONDARY_BANDWIDTH_ERROR:
		return "Secondary Bandwidth Error";
	case COMP_SPLIT_TRANSACTION_ERROR:
		return "Split Transaction Error";
	default:
		return "Unknown!!";
	}
}

struct xhci_link_trb {
	/* 64-bit segment pointer*/
	__le64 segment_ptr;
	__le32 intr_target;
	__le32 control;
};

/* control bitfields */
#define LINK_TOGGLE	(0x1<<1)

/* Command completion event TRB */
struct xhci_event_cmd {
	/* Pointer to command TRB, or the value passed by the event data trb */
	__le64 cmd_trb;
	__le32 status;
	__le32 flags;
};

/* flags bitmasks */

/* Address device - disable SetAddress */
#define TRB_BSR		(1<<9)

/* Configure Endpoint - Deconfigure */
#define TRB_DC		(1<<9)

/* Stop Ring - Transfer State Preserve */
#define TRB_TSP		(1<<9)

enum xhci_ep_reset_type {
	EP_HARD_RESET,
	EP_SOFT_RESET,
};

/* Force Event */
#define TRB_TO_VF_INTR_TARGET(p)	(((p) & (0x3ff << 22)) >> 22)
#define TRB_TO_VF_ID(p)			(((p) & (0xff << 16)) >> 16)

/* Set Latency Tolerance Value */
#define TRB_TO_BELT(p)			(((p) & (0xfff << 16)) >> 16)

/* Get Port Bandwidth */
#define TRB_TO_DEV_SPEED(p)		(((p) & (0xf << 16)) >> 16)

/* Force Header */
#define TRB_TO_PACKET_TYPE(p)		((p) & 0x1f)
#define TRB_TO_ROOTHUB_PORT(p)		(((p) & (0xff << 24)) >> 24)

enum xhci_setup_dev {
	SETUP_CONTEXT_ONLY,
	SETUP_CONTEXT_ADDRESS,
};

/* bits 16:23 are the virtual function ID */
/* bits 24:31 are the slot ID */
#define TRB_TO_SLOT_ID(p)	(((p) & (0xff<<24)) >> 24)
#define SLOT_ID_FOR_TRB(p)	(((p) & 0xff) << 24)

/* Stop Endpoint TRB - ep_index to endpoint ID for this TRB */
#define TRB_TO_EP_INDEX(p)		((((p) & (0x1f << 16)) >> 16) - 1)
#define	EP_ID_FOR_TRB(p)		((((p) + 1) & 0x1f) << 16)

#define SUSPEND_PORT_FOR_TRB(p)		(((p) & 1) << 23)
#define TRB_TO_SUSPEND_PORT(p)		(((p) & (1 << 23)) >> 23)
#define LAST_EP_INDEX			30

/* Set TR Dequeue Pointer command TRB fields, 6.4.3.9 */
#define TRB_TO_STREAM_ID(p)		((((p) & (0xffff << 16)) >> 16))
#define STREAM_ID_FOR_TRB(p)		((((p)) & 0xffff) << 16)
#define SCT_FOR_TRB(p)			(((p) << 1) & 0x7)

/* Link TRB specific fields */
#define TRB_TC			(1<<1)

/* Port Status Change Event TRB fields */
/* Port ID - bits 31:24 */
#define GET_PORT_ID(p)		(((p) & (0xff << 24)) >> 24)

#define EVENT_DATA		(1 << 2)

/* Normal TRB fields */
/* transfer_len bitmasks - bits 0:16 */
#define	TRB_LEN(p)		((p) & 0x1ffff)
/* TD Size, packets remaining in this TD, bits 21:17 (5 bits, so max 31) */
#define TRB_TD_SIZE(p)          (min((p), (u32)31) << 17)
#define GET_TD_SIZE(p)		(((p) & 0x3e0000) >> 17)
/* xhci 1.1 uses the TD_SIZE field for TBC if Extended TBC is enabled (ETE) */
#define TRB_TD_SIZE_TBC(p)      (min((p), (u32)31) << 17)
/* Interrupter Target - which MSI-X vector to target the completion event at */
#define TRB_INTR_TARGET(p)	(((p) & 0x3ff) << 22)
#define GET_INTR_TARGET(p)	(((p) >> 22) & 0x3ff)
/* Total burst count field, Rsvdz on xhci 1.1 with Extended TBC enabled (ETE) */
#define TRB_TBC(p)		(((p) & 0x3) << 7)
#define TRB_TLBPC(p)		(((p) & 0xf) << 16)

/* Cycle bit - indicates TRB ownership by HC or HCD */
#define TRB_CYCLE		(1<<0)
/*
 * Force next event data TRB to be evaluated before task switch.
 * Used to pass OS data back after a TD completes.
 */
#define TRB_ENT			(1<<1)
/* Interrupt on short packet */
#define TRB_ISP			(1<<2)
/* Set PCIe no snoop attribute */
#define TRB_NO_SNOOP		(1<<3)
/* Chain multiple TRBs into a TD */
#define TRB_CHAIN		(1<<4)
/* Interrupt on completion */
#define TRB_IOC			(1<<5)
/* The buffer pointer contains immediate data */
#define TRB_IDT			(1<<6)
/* TDs smaller than this might use IDT */
#define TRB_IDT_MAX_SIZE	8

/* Block Event Interrupt */
#define	TRB_BEI			(1<<9)

/* Control transfer TRB specific fields */
#define TRB_DIR_IN		(1<<16)
#define	TRB_TX_TYPE(p)		((p) << 16)
#define	TRB_DATA_OUT		2
#define	TRB_DATA_IN		3

/* Isochronous TRB specific fields */
#define TRB_SIA			(1<<31)
#define TRB_FRAME_ID(p)		(((p) & 0x7ff) << 20)

/* TRB cache size for xHC with TRB cache */
#define TRB_CACHE_SIZE_HS	8
#define TRB_CACHE_SIZE_SS	16

struct xhci_generic_trb {
	__le32 field[4];
};

union xhci_trb {
	struct xhci_link_trb		link;
	struct xhci_transfer_event	trans_event;
	struct xhci_event_cmd		event_cmd;
	struct xhci_generic_trb		generic;
};

/* TRB bit mask */
#define	TRB_TYPE_BITMASK	(0xfc00)
#define TRB_TYPE(p)		((p) << 10)
#define TRB_FIELD_TO_TYPE(p)	(((p) & TRB_TYPE_BITMASK) >> 10)
/* TRB type IDs */
/* bulk, interrupt, isoc scatter/gather, and control data stage */
#define TRB_NORMAL		1
/* setup stage for control transfers */
#define TRB_SETUP		2
/* data stage for control transfers */
#define TRB_DATA		3
/* status stage for control transfers */
#define TRB_STATUS		4
/* isoc transfers */
#define TRB_ISOC		5
/* TRB for linking ring segments */
#define TRB_LINK		6
#define TRB_EVENT_DATA		7
/* Transfer Ring No-op (not for the command ring) */
#define TRB_TR_NOOP		8
/* Command TRBs */
/* Enable Slot Command */
#define TRB_ENABLE_SLOT		9
/* Disable Slot Command */
#define TRB_DISABLE_SLOT	10
/* Address Device Command */
#define TRB_ADDR_DEV		11
/* Configure Endpoint Command */
#define TRB_CONFIG_EP		12
/* Evaluate Context Command */
#define TRB_EVAL_CONTEXT	13
/* Reset Endpoint Command */
#define TRB_RESET_EP		14
/* Stop Transfer Ring Command */
#define TRB_STOP_RING		15
/* Set Transfer Ring Dequeue Pointer Command */
#define TRB_SET_DEQ		16
/* Reset Device Command */
#define TRB_RESET_DEV		17
/* Force Event Command (opt) */
#define TRB_FORCE_EVENT		18
/* Negotiate Bandwidth Command (opt) */
#define TRB_NEG_BANDWIDTH	19
/* Set Latency Tolerance Value Command (opt) */
#define TRB_SET_LT		20
/* Get port bandwidth Command */
#define TRB_GET_BW		21
/* Force Header Command - generate a transaction or link management packet */
#define TRB_FORCE_HEADER	22
/* No-op Command - not for transfer rings */
#define TRB_CMD_NOOP		23
/* TRB IDs 24-31 reserved */
/* Event TRBS */
/* Transfer Event */
#define TRB_TRANSFER		32
/* Command Completion Event */
#define TRB_COMPLETION		33
/* Port Status Change Event */
#define TRB_PORT_STATUS		34
/* Bandwidth Request Event (opt) */
#define TRB_BANDWIDTH_EVENT	35
/* Doorbell Event (opt) */
#define TRB_DOORBELL		36
/* Host Controller Event */
#define TRB_HC_EVENT		37
/* Device Notification Event - device sent function wake notification */
#define TRB_DEV_NOTE		38
/* MFINDEX Wrap Event - microframe counter wrapped */
#define TRB_MFINDEX_WRAP	39
/* TRB IDs 40-47 reserved, 48-63 is vendor-defined */
#define TRB_VENDOR_DEFINED_LOW	48
/* Nec vendor-specific command completion event. */
#define	TRB_NEC_CMD_COMP	48
/* Get NEC firmware revision. */
#define	TRB_NEC_GET_FW		49

static inline const char *xhci_trb_type_string(u8 type)
{
	switch (type) {
	case TRB_NORMAL:
		return "Normal";
	case TRB_SETUP:
		return "Setup Stage";
	case TRB_DATA:
		return "Data Stage";
	case TRB_STATUS:
		return "Status Stage";
	case TRB_ISOC:
		return "Isoch";
	case TRB_LINK:
		return "Link";
	case TRB_EVENT_DATA:
		return "Event Data";
	case TRB_TR_NOOP:
		return "No-Op";
	case TRB_ENABLE_SLOT:
		return "Enable Slot Command";
	case TRB_DISABLE_SLOT:
		return "Disable Slot Command";
	case TRB_ADDR_DEV:
		return "Address Device Command";
	case TRB_CONFIG_EP:
		return "Configure Endpoint Command";
	case TRB_EVAL_CONTEXT:
		return "Evaluate Context Command";
	case TRB_RESET_EP:
		return "Reset Endpoint Command";
	case TRB_STOP_RING:
		return "Stop Ring Command";
	case TRB_SET_DEQ:
		return "Set TR Dequeue Pointer Command";
	case TRB_RESET_DEV:
		return "Reset Device Command";
	case TRB_FORCE_EVENT:
		return "Force Event Command";
	case TRB_NEG_BANDWIDTH:
		return "Negotiate Bandwidth Command";
	case TRB_SET_LT:
		return "Set Latency Tolerance Value Command";
	case TRB_GET_BW:
		return "Get Port Bandwidth Command";
	case TRB_FORCE_HEADER:
		return "Force Header Command";
	case TRB_CMD_NOOP:
		return "No-Op Command";
	case TRB_TRANSFER:
		return "Transfer Event";
	case TRB_COMPLETION:
		return "Command Completion Event";
	case TRB_PORT_STATUS:
		return "Port Status Change Event";
	case TRB_BANDWIDTH_EVENT:
		return "Bandwidth Request Event";
	case TRB_DOORBELL:
		return "Doorbell Event";
	case TRB_HC_EVENT:
		return "Host Controller Event";
	case TRB_DEV_NOTE:
		return "Device Notification Event";
	case TRB_MFINDEX_WRAP:
		return "MFINDEX Wrap Event";
	case TRB_NEC_CMD_COMP:
		return "NEC Command Completion Event";
	case TRB_NEC_GET_FW:
		return "NET Get Firmware Revision Command";
	default:
		return "UNKNOWN";
	}
}

#define TRB_TYPE_LINK(x)	(((x) & TRB_TYPE_BITMASK) == TRB_TYPE(TRB_LINK))
/* Above, but for __le32 types -- can avoid work by swapping constants: */
#define TRB_TYPE_LINK_LE32(x)	(((x) & cpu_to_le32(TRB_TYPE_BITMASK)) == \
				 cpu_to_le32(TRB_TYPE(TRB_LINK)))
#define TRB_TYPE_NOOP_LE32(x)	(((x) & cpu_to_le32(TRB_TYPE_BITMASK)) == \
				 cpu_to_le32(TRB_TYPE(TRB_TR_NOOP)))

#define NEC_FW_MINOR(p)		(((p) >> 0) & 0xff)
#define NEC_FW_MAJOR(p)		(((p) >> 8) & 0xff)

/*
 * TRBS_PER_SEGMENT must be a multiple of 4,
 * since the command ring is 64-byte aligned.
 * It must also be greater than 16.
 */
#define TRBS_PER_SEGMENT	256
/* Allow two commands + a link TRB, along with any reserved command TRBs */
#define MAX_RSVD_CMD_TRBS	(TRBS_PER_SEGMENT - 3)
#define TRB_SEGMENT_SIZE	(TRBS_PER_SEGMENT*16)
#define TRB_SEGMENT_SHIFT	(ilog2(TRB_SEGMENT_SIZE))
/* TRB buffer pointers can't cross 64KB boundaries */
#define TRB_MAX_BUFF_SHIFT		16
#define TRB_MAX_BUFF_SIZE	(1 << TRB_MAX_BUFF_SHIFT)
/* How much data is left before the 64KB boundary? */
#define TRB_BUFF_LEN_UP_TO_BOUNDARY(addr)	(TRB_MAX_BUFF_SIZE - \
					(addr & (TRB_MAX_BUFF_SIZE - 1)))
#define MAX_SOFT_RETRY		3
/*
 * Limits of consecutive isoc trbs that can Block Event Interrupt (BEI) if
 * XHCI_AVOID_BEI quirk is in use.
 */
#define AVOID_BEI_INTERVAL_MIN	8
#define AVOID_BEI_INTERVAL_MAX	32

struct xhci_segment {
	union xhci_trb		*trbs;
	/* private to HCD */
	struct xhci_segment	*next;
	dma_addr_t		dma;
	/* Max packet sized bounce buffer for td-fragmant alignment */
	dma_addr_t		bounce_dma;
	void			*bounce_buf;
	unsigned int		bounce_offs;
	unsigned int		bounce_len;
};

enum xhci_cancelled_td_status {
	TD_DIRTY = 0,
	TD_HALTED,
	TD_CLEARING_CACHE,
	TD_CLEARED,
};

struct xhci_td {
	struct list_head	td_list;
	struct list_head	cancelled_td_list;
	int			status;
	enum xhci_cancelled_td_status	cancel_status;
	struct urb		*urb;
	struct xhci_segment	*start_seg;
	union xhci_trb		*first_trb;
	union xhci_trb		*last_trb;
	struct xhci_segment	*last_trb_seg;
	struct xhci_segment	*bounce_seg;
	/* actual_length of the URB has already been set */
	bool			urb_length_set;
	unsigned int		num_trbs;
};

/* xHCI command default timeout value */
#define XHCI_CMD_DEFAULT_TIMEOUT	(5 * HZ)

/* command descriptor */
struct xhci_cd {
	struct xhci_command	*command;
	union xhci_trb		*cmd_trb;
};

enum xhci_ring_type {
	TYPE_CTRL = 0,
	TYPE_ISOC,
	TYPE_BULK,
	TYPE_INTR,
	TYPE_STREAM,
	TYPE_COMMAND,
	TYPE_EVENT,
};

static inline const char *xhci_ring_type_string(enum xhci_ring_type type)
{
	switch (type) {
	case TYPE_CTRL:
		return "CTRL";
	case TYPE_ISOC:
		return "ISOC";
	case TYPE_BULK:
		return "BULK";
	case TYPE_INTR:
		return "INTR";
	case TYPE_STREAM:
		return "STREAM";
	case TYPE_COMMAND:
		return "CMD";
	case TYPE_EVENT:
		return "EVENT";
	}

	return "UNKNOWN";
}

struct xhci_ring {
	struct xhci_segment	*first_seg;
	struct xhci_segment	*last_seg;
	union  xhci_trb		*enqueue;
	struct xhci_segment	*enq_seg;
	union  xhci_trb		*dequeue;
	struct xhci_segment	*deq_seg;
	struct list_head	td_list;
	/*
	 * Write the cycle state into the TRB cycle field to give ownership of
	 * the TRB to the host controller (if we are the producer), or to check
	 * if we own the TRB (if we are the consumer).  See section 4.9.1.
	 */
	u32			cycle_state;
	unsigned int            err_count;
	unsigned int		stream_id;
	unsigned int		num_segs;
	unsigned int		num_trbs_free;
	unsigned int		num_trbs_free_temp;
	unsigned int		bounce_buf_len;
	enum xhci_ring_type	type;
	bool			last_td_was_short;
	struct radix_tree_root	*trb_address_map;
	struct timer_list	stream_timer;
	bool			stream_timeout_handler;
	struct xhci_hcd		*xhci;
};

struct xhci_erst_entry {
	/* 64-bit event ring segment address */
	__le64	seg_addr;
	__le32	seg_size;
	/* Set to zero */
	__le32	rsvd;
};

struct xhci_erst {
	struct xhci_erst_entry	*entries;
	unsigned int		num_entries;
	/* xhci->event_ring keeps track of segment dma addresses */
	dma_addr_t		erst_dma_addr;
	/* Num entries the ERST can contain */
	unsigned int		erst_size;
};

struct xhci_scratchpad {
	u64 *sp_array;
	dma_addr_t sp_dma;
	void **sp_buffers;
};

struct urb_priv {
	int	num_tds;
	int	num_tds_done;
	struct	xhci_td	td[];
};

/*
 * Each segment table entry is 4*32bits long.  1K seems like an ok size:
 * (1K bytes * 8bytes/bit) / (4*32 bits) = 64 segment entries in the table,
 * meaning 64 ring segments.
 * Initial allocated size of the ERST, in number of entries */
#define	ERST_NUM_SEGS	1
/* Poll every 60 seconds */
#define	POLL_TIMEOUT	60
/* Stop endpoint command timeout (secs) for URB cancellation watchdog timer */
#define XHCI_STOP_EP_CMD_TIMEOUT	5
/* XXX: Make these module parameters */

struct s3_save {
	u32	command;
	u32	dev_nt;
	u64	dcbaa_ptr;
	u32	config_reg;
	u32	irq_pending;
	u32	irq_control;
	u32	erst_size;
	u64	erst_base;
	u64	erst_dequeue;
};

/* Use for lpm */
struct dev_info {
	u32			dev_id;
	struct	list_head	list;
};

struct xhci_bus_state {
	unsigned long		bus_suspended;
	unsigned long		next_statechange;

	/* Port suspend arrays are indexed by the portnum of the fake roothub */
	/* ports suspend status arrays - max 31 ports for USB2, 15 for USB3 */
	u32			port_c_suspend;
	u32			suspended_ports;
	u32			port_remote_wakeup;
	unsigned long		resume_done[USB_MAXCHILDREN];
	/* which ports have started to resume */
	unsigned long		resuming_ports;
	/* Which ports are waiting on RExit to U0 transition. */
	unsigned long		rexit_ports;
	struct completion	rexit_done[USB_MAXCHILDREN];
	struct completion	u3exit_done[USB_MAXCHILDREN];
};


/*
 * It can take up to 20 ms to transition from RExit to U0 on the
 * Intel Lynx Point LP xHCI host.
 */
#define	XHCI_MAX_REXIT_TIMEOUT_MS	20
struct xhci_port_cap {
	u32			*psi;	/* array of protocol speed ID entries */
	u8			psi_count;
	u8			psi_uid_count;
	u8			maj_rev;
	u8			min_rev;
};

struct xhci_port {
	__le32 __iomem		*addr;
	int			hw_portnum;
	int			hcd_portnum;
	struct xhci_hub		*rhub;
	struct xhci_port_cap	*port_cap;
};

struct xhci_hub {
	struct xhci_port	**ports;
	unsigned int		num_ports;
	struct usb_hcd		*hcd;
	/* keep track of bus suspend info */
	struct xhci_bus_state   bus_state;
	/* supported prococol extended capabiliy values */
	u8			maj_rev;
	u8			min_rev;
};

/* There is one xhci_hcd structure per controller */
struct xhci_hcd {
	struct usb_hcd *main_hcd;
	struct usb_hcd *shared_hcd;
	/* glue to PCI and HCD framework */
	struct xhci_cap_regs __iomem *cap_regs;
	struct xhci_op_regs __iomem *op_regs;
	struct xhci_run_regs __iomem *run_regs;
	struct xhci_doorbell_array __iomem *dba;
	/* Our HCD's current interrupter register set */
	struct	xhci_intr_reg __iomem *ir_set;

	/* Cached register copies of read-only HC data */
	__u32		hcs_params1;
	__u32		hcs_params2;
	__u32		hcs_params3;
	__u32		hcc_params;
	__u32		hcc_params2;

	spinlock_t	lock;

	/* packed release number */
	u8		sbrn;
	u16		hci_version;
	u8		max_slots;
	u8		max_interrupters;
	u8		max_ports;
	u8		isoc_threshold;
	/* imod_interval in ns (I * 250ns) */
	u32		imod_interval;
	u32		isoc_bei_interval;
	int		event_ring_max;
	/* 4KB min, 128MB max */
	int		page_size;
	/* Valid values are 12 to 20, inclusive */
	int		page_shift;
	/* msi-x vectors */
	int		msix_count;
	/* optional clocks */
	struct clk		*clk;
	struct clk		*reg_clk;
	/* optional reset controller */
	struct reset_control *reset;
	/* data structures */
	struct xhci_device_context_array *dcbaa;
	struct xhci_ring	*cmd_ring;
	unsigned int            cmd_ring_state;
#define CMD_RING_STATE_RUNNING         (1 << 0)
#define CMD_RING_STATE_ABORTED         (1 << 1)
#define CMD_RING_STATE_STOPPED         (1 << 2)
	struct list_head        cmd_list;
	unsigned int		cmd_ring_reserved_trbs;
	struct delayed_work	cmd_timer;
	struct completion	cmd_ring_stop_completion;
	struct xhci_command	*current_cmd;
	struct xhci_ring	*event_ring;
	struct xhci_erst	erst;
	/* Scratchpad */
	struct xhci_scratchpad  *scratchpad;
	/* Store LPM test failed devices' information */
	struct list_head	lpm_failed_devs;

	/* slot enabling and address device helpers */
	/* these are not thread safe so use mutex */
	struct mutex mutex;
	/* For USB 3.0 LPM enable/disable. */
	struct xhci_command		*lpm_command;
	/* Internal mirror of the HW's dcbaa */
	struct xhci_virt_device	*devs[MAX_HC_SLOTS];
	/* For keeping track of bandwidth domains per roothub. */
	struct xhci_root_port_bw_info	*rh_bw;

	/* DMA pools */
	struct dma_pool	*device_pool;
	struct dma_pool	*segment_pool;
	struct dma_pool	*small_streams_pool;
	struct dma_pool	*medium_streams_pool;

	/* Host controller watchdog timer structures */
	unsigned int		xhc_state;

	u32			command;
	struct s3_save		s3;
/* Host controller is dying - not responding to commands. "I'm not dead yet!"
 *
 * xHC interrupts have been disabled and a watchdog timer will (or has already)
 * halt the xHCI host, and complete all URBs with an -ESHUTDOWN code.  Any code
 * that sees this status (other than the timer that set it) should stop touching
 * hardware immediately.  Interrupt handlers should return immediately when
 * they see this status (any time they drop and re-acquire xhci->lock).
 * xhci_urb_dequeue() should call usb_hcd_check_unlink_urb() and return without
 * putting the TD on the canceled list, etc.
 *
 * There are no reports of xHCI host controllers that display this issue.
 */
#define XHCI_STATE_DYING	(1 << 0)
#define XHCI_STATE_HALTED	(1 << 1)
#define XHCI_STATE_REMOVING	(1 << 2)
	unsigned long long	quirks;
#define	XHCI_LINK_TRB_QUIRK	BIT_ULL(0)
#define XHCI_RESET_EP_QUIRK	BIT_ULL(1)
#define XHCI_NEC_HOST		BIT_ULL(2)
#define XHCI_AMD_PLL_FIX	BIT_ULL(3)
#define XHCI_SPURIOUS_SUCCESS	BIT_ULL(4)
/*
 * Certain Intel host controllers have a limit to the number of endpoint
 * contexts they can handle.  Ideally, they would signal that they can't handle
 * anymore endpoint contexts by returning a Resource Error for the Configure
 * Endpoint command, but they don't.  Instead they expect software to keep track
 * of the number of active endpoints for them, across configure endpoint
 * commands, reset device commands, disable slot commands, and address device
 * commands.
 */
#define XHCI_EP_LIMIT_QUIRK	BIT_ULL(5)
#define XHCI_BROKEN_MSI		BIT_ULL(6)
#define XHCI_RESET_ON_RESUME	BIT_ULL(7)
#define	XHCI_SW_BW_CHECKING	BIT_ULL(8)
#define XHCI_AMD_0x96_HOST	BIT_ULL(9)
#define XHCI_TRUST_TX_LENGTH	BIT_ULL(10)
#define XHCI_LPM_SUPPORT	BIT_ULL(11)
#define XHCI_INTEL_HOST		BIT_ULL(12)
#define XHCI_SPURIOUS_REBOOT	BIT_ULL(13)
#define XHCI_COMP_MODE_QUIRK	BIT_ULL(14)
#define XHCI_AVOID_BEI		BIT_ULL(15)
#define XHCI_PLAT		BIT_ULL(16)
#define XHCI_SLOW_SUSPEND	BIT_ULL(17)
#define XHCI_SPURIOUS_WAKEUP	BIT_ULL(18)
/* For controllers with a broken beyond repair streams implementation */
#define XHCI_BROKEN_STREAMS	BIT_ULL(19)
#define XHCI_PME_STUCK_QUIRK	BIT_ULL(20)
#define XHCI_MTK_HOST		BIT_ULL(21)
#define XHCI_SSIC_PORT_UNUSED	BIT_ULL(22)
#define XHCI_NO_64BIT_SUPPORT	BIT_ULL(23)
#define XHCI_MISSING_CAS	BIT_ULL(24)
/* For controller with a broken Port Disable implementation */
#define XHCI_BROKEN_PORT_PED	BIT_ULL(25)
#define XHCI_LIMIT_ENDPOINT_INTERVAL_7	BIT_ULL(26)
#define XHCI_U2_DISABLE_WAKE	BIT_ULL(27)
#define XHCI_ASMEDIA_MODIFY_FLOWCONTROL	BIT_ULL(28)
#define XHCI_HW_LPM_DISABLE	BIT_ULL(29)
#define XHCI_SUSPEND_DELAY	BIT_ULL(30)
#define XHCI_INTEL_USB_ROLE_SW	BIT_ULL(31)
#define XHCI_ZERO_64B_REGS	BIT_ULL(32)
#define XHCI_DEFAULT_PM_RUNTIME_ALLOW	BIT_ULL(33)
#define XHCI_RESET_PLL_ON_DISCONNECT	BIT_ULL(34)
#define XHCI_SNPS_BROKEN_SUSPEND    BIT_ULL(35)
#define XHCI_RENESAS_FW_QUIRK	BIT_ULL(36)
#define XHCI_SKIP_PHY_INIT	BIT_ULL(37)
#define XHCI_DISABLE_SPARSE	BIT_ULL(38)
<<<<<<< HEAD
#define XHCI_STREAM_QUIRK	BIT_ULL(39) /* FIXME this is wrong */
=======
#define XHCI_SG_TRB_CACHE_SIZE_QUIRK	BIT_ULL(39)
#define XHCI_NO_SOFT_RETRY	BIT_ULL(40)
#define XHCI_BROKEN_D3COLD	BIT_ULL(41)
#define XHCI_EP_CTX_BROKEN_DCS	BIT_ULL(42)
>>>>>>> 8bb7eca9

	unsigned int		num_active_eps;
	unsigned int		limit_active_eps;
	struct xhci_port	*hw_ports;
	struct xhci_hub		usb2_rhub;
	struct xhci_hub		usb3_rhub;
	/* support xHCI 1.0 spec USB2 hardware LPM */
	unsigned		hw_lpm_support:1;
	/* Broken Suspend flag for SNPS Suspend resume issue */
	unsigned		broken_suspend:1;
	/* cached usb2 extened protocol capabilites */
	u32                     *ext_caps;
	unsigned int            num_ext_caps;
	/* cached extended protocol port capabilities */
	struct xhci_port_cap	*port_caps;
	unsigned int		num_port_caps;
	/* Compliance Mode Recovery Data */
	struct timer_list	comp_mode_recovery_timer;
	u32			port_status_u0;
	u16			test_mode;
/* Compliance Mode Timer Triggered every 2 seconds */
#define COMP_MODE_RCVRY_MSECS 2000

	struct dentry		*debugfs_root;
	struct dentry		*debugfs_slots;
	struct list_head	regset_list;

	void			*dbc;
	/* platform-specific data -- must come last */
	unsigned long		priv[] __aligned(sizeof(s64));
};

/* Platform specific overrides to generic XHCI hc_driver ops */
struct xhci_driver_overrides {
	size_t extra_priv_size;
	int (*reset)(struct usb_hcd *hcd);
	int (*start)(struct usb_hcd *hcd);
	int (*add_endpoint)(struct usb_hcd *hcd, struct usb_device *udev,
			    struct usb_host_endpoint *ep);
	int (*drop_endpoint)(struct usb_hcd *hcd, struct usb_device *udev,
			     struct usb_host_endpoint *ep);
	int (*check_bandwidth)(struct usb_hcd *, struct usb_device *);
	void (*reset_bandwidth)(struct usb_hcd *, struct usb_device *);
};

#define	XHCI_CFC_DELAY		10

/* convert between an HCD pointer and the corresponding EHCI_HCD */
static inline struct xhci_hcd *hcd_to_xhci(struct usb_hcd *hcd)
{
	struct usb_hcd *primary_hcd;

	if (usb_hcd_is_primary_hcd(hcd))
		primary_hcd = hcd;
	else
		primary_hcd = hcd->primary_hcd;

	return (struct xhci_hcd *) (primary_hcd->hcd_priv);
}

static inline struct usb_hcd *xhci_to_hcd(struct xhci_hcd *xhci)
{
	return xhci->main_hcd;
}

#define xhci_dbg(xhci, fmt, args...) \
	dev_dbg(xhci_to_hcd(xhci)->self.controller , fmt , ## args)
#define xhci_err(xhci, fmt, args...) \
	dev_err(xhci_to_hcd(xhci)->self.controller , fmt , ## args)
#define xhci_warn(xhci, fmt, args...) \
	dev_warn(xhci_to_hcd(xhci)->self.controller , fmt , ## args)
#define xhci_warn_ratelimited(xhci, fmt, args...) \
	dev_warn_ratelimited(xhci_to_hcd(xhci)->self.controller , fmt , ## args)
#define xhci_info(xhci, fmt, args...) \
	dev_info(xhci_to_hcd(xhci)->self.controller , fmt , ## args)

/*
 * Registers should always be accessed with double word or quad word accesses.
 *
 * Some xHCI implementations may support 64-bit address pointers.  Registers
 * with 64-bit address pointers should be written to with dword accesses by
 * writing the low dword first (ptr[0]), then the high dword (ptr[1]) second.
 * xHCI implementations that do not support 64-bit address pointers will ignore
 * the high dword, and write order is irrelevant.
 */
static inline u64 xhci_read_64(const struct xhci_hcd *xhci,
		__le64 __iomem *regs)
{
	return lo_hi_readq(regs);
}
static inline void xhci_write_64(struct xhci_hcd *xhci,
				 const u64 val, __le64 __iomem *regs)
{
	lo_hi_writeq(val, regs);
}

static inline int xhci_link_trb_quirk(struct xhci_hcd *xhci)
{
	return xhci->quirks & XHCI_LINK_TRB_QUIRK;
}

/* xHCI debugging */
char *xhci_get_slot_state(struct xhci_hcd *xhci,
		struct xhci_container_ctx *ctx);
void xhci_dbg_trace(struct xhci_hcd *xhci, void (*trace)(struct va_format *),
			const char *fmt, ...);

/* xHCI memory management */
void xhci_mem_cleanup(struct xhci_hcd *xhci);
int xhci_mem_init(struct xhci_hcd *xhci, gfp_t flags);
void xhci_free_virt_device(struct xhci_hcd *xhci, int slot_id);
int xhci_alloc_virt_device(struct xhci_hcd *xhci, int slot_id, struct usb_device *udev, gfp_t flags);
int xhci_setup_addressable_virt_dev(struct xhci_hcd *xhci, struct usb_device *udev);
void xhci_copy_ep0_dequeue_into_input_ctx(struct xhci_hcd *xhci,
		struct usb_device *udev);
unsigned int xhci_get_endpoint_index(struct usb_endpoint_descriptor *desc);
unsigned int xhci_get_endpoint_address(unsigned int ep_index);
unsigned int xhci_last_valid_endpoint(u32 added_ctxs);
void xhci_endpoint_zero(struct xhci_hcd *xhci, struct xhci_virt_device *virt_dev, struct usb_host_endpoint *ep);
void xhci_update_tt_active_eps(struct xhci_hcd *xhci,
		struct xhci_virt_device *virt_dev,
		int old_active_eps);
void xhci_clear_endpoint_bw_info(struct xhci_bw_info *bw_info);
void xhci_update_bw_info(struct xhci_hcd *xhci,
		struct xhci_container_ctx *in_ctx,
		struct xhci_input_control_ctx *ctrl_ctx,
		struct xhci_virt_device *virt_dev);
void xhci_endpoint_copy(struct xhci_hcd *xhci,
		struct xhci_container_ctx *in_ctx,
		struct xhci_container_ctx *out_ctx,
		unsigned int ep_index);
void xhci_slot_copy(struct xhci_hcd *xhci,
		struct xhci_container_ctx *in_ctx,
		struct xhci_container_ctx *out_ctx);
int xhci_endpoint_init(struct xhci_hcd *xhci, struct xhci_virt_device *virt_dev,
		struct usb_device *udev, struct usb_host_endpoint *ep,
		gfp_t mem_flags);
struct xhci_ring *xhci_ring_alloc(struct xhci_hcd *xhci,
		unsigned int num_segs, unsigned int cycle_state,
		enum xhci_ring_type type, unsigned int max_packet, gfp_t flags);
void xhci_ring_free(struct xhci_hcd *xhci, struct xhci_ring *ring);
int xhci_ring_expansion(struct xhci_hcd *xhci, struct xhci_ring *ring,
		unsigned int num_trbs, gfp_t flags);
int xhci_alloc_erst(struct xhci_hcd *xhci,
		struct xhci_ring *evt_ring,
		struct xhci_erst *erst,
		gfp_t flags);
void xhci_initialize_ring_info(struct xhci_ring *ring,
			unsigned int cycle_state);
void xhci_free_erst(struct xhci_hcd *xhci, struct xhci_erst *erst);
void xhci_free_endpoint_ring(struct xhci_hcd *xhci,
		struct xhci_virt_device *virt_dev,
		unsigned int ep_index);
struct xhci_stream_info *xhci_alloc_stream_info(struct xhci_hcd *xhci,
		unsigned int num_stream_ctxs,
		unsigned int num_streams,
		unsigned int max_packet, gfp_t flags);
void xhci_free_stream_info(struct xhci_hcd *xhci,
		struct xhci_stream_info *stream_info);
void xhci_setup_streams_ep_input_ctx(struct xhci_hcd *xhci,
		struct xhci_ep_ctx *ep_ctx,
		struct xhci_stream_info *stream_info);
void xhci_setup_no_streams_ep_input_ctx(struct xhci_ep_ctx *ep_ctx,
		struct xhci_virt_ep *ep);
void xhci_free_device_endpoint_resources(struct xhci_hcd *xhci,
	struct xhci_virt_device *virt_dev, bool drop_control_ep);
struct xhci_ring *xhci_dma_to_transfer_ring(
		struct xhci_virt_ep *ep,
		u64 address);
struct xhci_command *xhci_alloc_command(struct xhci_hcd *xhci,
		bool allocate_completion, gfp_t mem_flags);
struct xhci_command *xhci_alloc_command_with_ctx(struct xhci_hcd *xhci,
		bool allocate_completion, gfp_t mem_flags);
void xhci_urb_free_priv(struct urb_priv *urb_priv);
void xhci_free_command(struct xhci_hcd *xhci,
		struct xhci_command *command);
struct xhci_container_ctx *xhci_alloc_container_ctx(struct xhci_hcd *xhci,
		int type, gfp_t flags);
void xhci_free_container_ctx(struct xhci_hcd *xhci,
		struct xhci_container_ctx *ctx);

/* xHCI host controller glue */
typedef void (*xhci_get_quirks_t)(struct device *, struct xhci_hcd *);
typedef void (*host_wakeup_t)(struct device *dev, bool wakeup);
void dwc3_host_wakeup_capable(struct device *dev, bool wakeup);
int xhci_handshake(void __iomem *ptr, u32 mask, u32 done, int usec);
void xhci_quiesce(struct xhci_hcd *xhci);
int xhci_halt(struct xhci_hcd *xhci);
int xhci_start(struct xhci_hcd *xhci);
int xhci_reset(struct xhci_hcd *xhci);
int xhci_run(struct usb_hcd *hcd);
int xhci_gen_setup(struct usb_hcd *hcd, xhci_get_quirks_t get_quirks);
void xhci_shutdown(struct usb_hcd *hcd);
void xhci_init_driver(struct hc_driver *drv,
		      const struct xhci_driver_overrides *over);
int xhci_add_endpoint(struct usb_hcd *hcd, struct usb_device *udev,
		      struct usb_host_endpoint *ep);
int xhci_drop_endpoint(struct usb_hcd *hcd, struct usb_device *udev,
		       struct usb_host_endpoint *ep);
int xhci_check_bandwidth(struct usb_hcd *hcd, struct usb_device *udev);
void xhci_reset_bandwidth(struct usb_hcd *hcd, struct usb_device *udev);
int xhci_disable_slot(struct xhci_hcd *xhci, u32 slot_id);
int xhci_ext_cap_init(struct xhci_hcd *xhci);

int xhci_suspend(struct xhci_hcd *xhci, bool do_wakeup);
int xhci_resume(struct xhci_hcd *xhci, bool hibernated);

irqreturn_t xhci_irq(struct usb_hcd *hcd);
irqreturn_t xhci_msi_irq(int irq, void *hcd);
int xhci_alloc_dev(struct usb_hcd *hcd, struct usb_device *udev);
int xhci_alloc_tt_info(struct xhci_hcd *xhci,
		struct xhci_virt_device *virt_dev,
		struct usb_device *hdev,
		struct usb_tt *tt, gfp_t mem_flags);

/* xHCI ring, segment, TRB, and TD functions */
dma_addr_t xhci_trb_virt_to_dma(struct xhci_segment *seg, union xhci_trb *trb);
struct xhci_segment *trb_in_td(struct xhci_hcd *xhci,
		struct xhci_segment *start_seg, union xhci_trb *start_trb,
		union xhci_trb *end_trb, dma_addr_t suspect_dma, bool debug);
int xhci_is_vendor_info_code(struct xhci_hcd *xhci, unsigned int trb_comp_code);
void xhci_ring_cmd_db(struct xhci_hcd *xhci);
int xhci_queue_slot_control(struct xhci_hcd *xhci, struct xhci_command *cmd,
		u32 trb_type, u32 slot_id);
int xhci_queue_address_device(struct xhci_hcd *xhci, struct xhci_command *cmd,
		dma_addr_t in_ctx_ptr, u32 slot_id, enum xhci_setup_dev);
int xhci_queue_vendor_command(struct xhci_hcd *xhci, struct xhci_command *cmd,
		u32 field1, u32 field2, u32 field3, u32 field4);
int xhci_queue_stop_endpoint(struct xhci_hcd *xhci, struct xhci_command *cmd,
		int slot_id, unsigned int ep_index, int suspend);
int xhci_queue_ctrl_tx(struct xhci_hcd *xhci, gfp_t mem_flags, struct urb *urb,
		int slot_id, unsigned int ep_index);
int xhci_queue_bulk_tx(struct xhci_hcd *xhci, gfp_t mem_flags, struct urb *urb,
		int slot_id, unsigned int ep_index);
int xhci_queue_intr_tx(struct xhci_hcd *xhci, gfp_t mem_flags, struct urb *urb,
		int slot_id, unsigned int ep_index);
int xhci_queue_isoc_tx_prepare(struct xhci_hcd *xhci, gfp_t mem_flags,
		struct urb *urb, int slot_id, unsigned int ep_index);
int xhci_queue_configure_endpoint(struct xhci_hcd *xhci,
		struct xhci_command *cmd, dma_addr_t in_ctx_ptr, u32 slot_id,
		bool command_must_succeed);
int xhci_queue_evaluate_context(struct xhci_hcd *xhci, struct xhci_command *cmd,
		dma_addr_t in_ctx_ptr, u32 slot_id, bool command_must_succeed);
int xhci_queue_reset_ep(struct xhci_hcd *xhci, struct xhci_command *cmd,
		int slot_id, unsigned int ep_index,
		enum xhci_ep_reset_type reset_type);
int xhci_queue_reset_device(struct xhci_hcd *xhci, struct xhci_command *cmd,
		u32 slot_id);
void xhci_cleanup_stalled_ring(struct xhci_hcd *xhci, unsigned int slot_id,
			       unsigned int ep_index, unsigned int stream_id,
			       struct xhci_td *td);
void xhci_stop_endpoint_command_watchdog(struct timer_list *t);
void xhci_stream_timeout(struct timer_list *unused);
void xhci_handle_command_timeout(struct work_struct *work);

void xhci_ring_ep_doorbell(struct xhci_hcd *xhci, unsigned int slot_id,
		unsigned int ep_index, unsigned int stream_id);
void xhci_ring_doorbell_for_active_rings(struct xhci_hcd *xhci,
		unsigned int slot_id,
		unsigned int ep_index);
void xhci_cleanup_command_queue(struct xhci_hcd *xhci);
void inc_deq(struct xhci_hcd *xhci, struct xhci_ring *ring);
unsigned int count_trbs(u64 addr, u64 len);

/* xHCI roothub code */
void xhci_set_link_state(struct xhci_hcd *xhci, struct xhci_port *port,
				u32 link_state);
void xhci_test_and_clear_bit(struct xhci_hcd *xhci, struct xhci_port *port,
				u32 port_bit);
int xhci_hub_control(struct usb_hcd *hcd, u16 typeReq, u16 wValue, u16 wIndex,
		char *buf, u16 wLength);
int xhci_hub_status_data(struct usb_hcd *hcd, char *buf);
int xhci_find_raw_port_number(struct usb_hcd *hcd, int port1);
struct xhci_hub *xhci_get_rhub(struct usb_hcd *hcd);

void xhci_hc_died(struct xhci_hcd *xhci);

#ifdef CONFIG_PM
int xhci_bus_suspend(struct usb_hcd *hcd);
int xhci_bus_resume(struct usb_hcd *hcd);
unsigned long xhci_get_resuming_ports(struct usb_hcd *hcd);
#else
#define	xhci_bus_suspend	NULL
#define	xhci_bus_resume		NULL
#define	xhci_get_resuming_ports	NULL
#endif	/* CONFIG_PM */

u32 xhci_port_state_to_neutral(u32 state);
int xhci_find_slot_id_by_port(struct usb_hcd *hcd, struct xhci_hcd *xhci,
		u16 port);
void xhci_ring_device(struct xhci_hcd *xhci, int slot_id);

/* xHCI contexts */
struct xhci_input_control_ctx *xhci_get_input_control_ctx(struct xhci_container_ctx *ctx);
struct xhci_slot_ctx *xhci_get_slot_ctx(struct xhci_hcd *xhci, struct xhci_container_ctx *ctx);
struct xhci_ep_ctx *xhci_get_ep_ctx(struct xhci_hcd *xhci, struct xhci_container_ctx *ctx, unsigned int ep_index);

struct xhci_ring *xhci_triad_to_transfer_ring(struct xhci_hcd *xhci,
		unsigned int slot_id, unsigned int ep_index,
		unsigned int stream_id);

static inline struct xhci_ring *xhci_urb_to_transfer_ring(struct xhci_hcd *xhci,
								struct urb *urb)
{
	return xhci_triad_to_transfer_ring(xhci, urb->dev->slot_id,
					xhci_get_endpoint_index(&urb->ep->desc),
					urb->stream_id);
}

/*
 * TODO: As per spec Isochronous IDT transmissions are supported. We bypass
 * them anyways as we where unable to find a device that matches the
 * constraints.
 */
static inline bool xhci_urb_suitable_for_idt(struct urb *urb)
{
	if (!usb_endpoint_xfer_isoc(&urb->ep->desc) && usb_urb_dir_out(urb) &&
	    usb_endpoint_maxp(&urb->ep->desc) >= TRB_IDT_MAX_SIZE &&
	    urb->transfer_buffer_length <= TRB_IDT_MAX_SIZE &&
	    !(urb->transfer_flags & URB_NO_TRANSFER_DMA_MAP) &&
	    !urb->num_sgs)
		return true;

	return false;
}

static inline char *xhci_slot_state_string(u32 state)
{
	switch (state) {
	case SLOT_STATE_ENABLED:
		return "enabled/disabled";
	case SLOT_STATE_DEFAULT:
		return "default";
	case SLOT_STATE_ADDRESSED:
		return "addressed";
	case SLOT_STATE_CONFIGURED:
		return "configured";
	default:
		return "reserved";
	}
}

static inline const char *xhci_decode_trb(char *str, size_t size,
					  u32 field0, u32 field1, u32 field2, u32 field3)
{
	int type = TRB_FIELD_TO_TYPE(field3);

	switch (type) {
	case TRB_LINK:
		snprintf(str, size,
			"LINK %08x%08x intr %d type '%s' flags %c:%c:%c:%c",
			field1, field0, GET_INTR_TARGET(field2),
			xhci_trb_type_string(type),
			field3 & TRB_IOC ? 'I' : 'i',
			field3 & TRB_CHAIN ? 'C' : 'c',
			field3 & TRB_TC ? 'T' : 't',
			field3 & TRB_CYCLE ? 'C' : 'c');
		break;
	case TRB_TRANSFER:
	case TRB_COMPLETION:
	case TRB_PORT_STATUS:
	case TRB_BANDWIDTH_EVENT:
	case TRB_DOORBELL:
	case TRB_HC_EVENT:
	case TRB_DEV_NOTE:
	case TRB_MFINDEX_WRAP:
		snprintf(str, size,
			"TRB %08x%08x status '%s' len %d slot %d ep %d type '%s' flags %c:%c",
			field1, field0,
			xhci_trb_comp_code_string(GET_COMP_CODE(field2)),
			EVENT_TRB_LEN(field2), TRB_TO_SLOT_ID(field3),
			/* Macro decrements 1, maybe it shouldn't?!? */
			TRB_TO_EP_INDEX(field3) + 1,
			xhci_trb_type_string(type),
			field3 & EVENT_DATA ? 'E' : 'e',
			field3 & TRB_CYCLE ? 'C' : 'c');

		break;
	case TRB_SETUP:
		snprintf(str, size,
			"bRequestType %02x bRequest %02x wValue %02x%02x wIndex %02x%02x wLength %d length %d TD size %d intr %d type '%s' flags %c:%c:%c",
				field0 & 0xff,
				(field0 & 0xff00) >> 8,
				(field0 & 0xff000000) >> 24,
				(field0 & 0xff0000) >> 16,
				(field1 & 0xff00) >> 8,
				field1 & 0xff,
				(field1 & 0xff000000) >> 16 |
				(field1 & 0xff0000) >> 16,
				TRB_LEN(field2), GET_TD_SIZE(field2),
				GET_INTR_TARGET(field2),
				xhci_trb_type_string(type),
				field3 & TRB_IDT ? 'I' : 'i',
				field3 & TRB_IOC ? 'I' : 'i',
				field3 & TRB_CYCLE ? 'C' : 'c');
		break;
	case TRB_DATA:
		snprintf(str, size,
			 "Buffer %08x%08x length %d TD size %d intr %d type '%s' flags %c:%c:%c:%c:%c:%c:%c",
				field1, field0, TRB_LEN(field2), GET_TD_SIZE(field2),
				GET_INTR_TARGET(field2),
				xhci_trb_type_string(type),
				field3 & TRB_IDT ? 'I' : 'i',
				field3 & TRB_IOC ? 'I' : 'i',
				field3 & TRB_CHAIN ? 'C' : 'c',
				field3 & TRB_NO_SNOOP ? 'S' : 's',
				field3 & TRB_ISP ? 'I' : 'i',
				field3 & TRB_ENT ? 'E' : 'e',
				field3 & TRB_CYCLE ? 'C' : 'c');
		break;
	case TRB_STATUS:
		snprintf(str, size,
			 "Buffer %08x%08x length %d TD size %d intr %d type '%s' flags %c:%c:%c:%c",
				field1, field0, TRB_LEN(field2), GET_TD_SIZE(field2),
				GET_INTR_TARGET(field2),
				xhci_trb_type_string(type),
				field3 & TRB_IOC ? 'I' : 'i',
				field3 & TRB_CHAIN ? 'C' : 'c',
				field3 & TRB_ENT ? 'E' : 'e',
				field3 & TRB_CYCLE ? 'C' : 'c');
		break;
	case TRB_NORMAL:
	case TRB_ISOC:
	case TRB_EVENT_DATA:
	case TRB_TR_NOOP:
		snprintf(str, size,
			"Buffer %08x%08x length %d TD size %d intr %d type '%s' flags %c:%c:%c:%c:%c:%c:%c:%c",
			field1, field0, TRB_LEN(field2), GET_TD_SIZE(field2),
			GET_INTR_TARGET(field2),
			xhci_trb_type_string(type),
			field3 & TRB_BEI ? 'B' : 'b',
			field3 & TRB_IDT ? 'I' : 'i',
			field3 & TRB_IOC ? 'I' : 'i',
			field3 & TRB_CHAIN ? 'C' : 'c',
			field3 & TRB_NO_SNOOP ? 'S' : 's',
			field3 & TRB_ISP ? 'I' : 'i',
			field3 & TRB_ENT ? 'E' : 'e',
			field3 & TRB_CYCLE ? 'C' : 'c');
		break;

	case TRB_CMD_NOOP:
	case TRB_ENABLE_SLOT:
		snprintf(str, size,
			"%s: flags %c",
			xhci_trb_type_string(type),
			field3 & TRB_CYCLE ? 'C' : 'c');
		break;
	case TRB_DISABLE_SLOT:
	case TRB_NEG_BANDWIDTH:
		snprintf(str, size,
			"%s: slot %d flags %c",
			xhci_trb_type_string(type),
			TRB_TO_SLOT_ID(field3),
			field3 & TRB_CYCLE ? 'C' : 'c');
		break;
	case TRB_ADDR_DEV:
		snprintf(str, size,
			"%s: ctx %08x%08x slot %d flags %c:%c",
			xhci_trb_type_string(type),
			field1, field0,
			TRB_TO_SLOT_ID(field3),
			field3 & TRB_BSR ? 'B' : 'b',
			field3 & TRB_CYCLE ? 'C' : 'c');
		break;
	case TRB_CONFIG_EP:
		snprintf(str, size,
			"%s: ctx %08x%08x slot %d flags %c:%c",
			xhci_trb_type_string(type),
			field1, field0,
			TRB_TO_SLOT_ID(field3),
			field3 & TRB_DC ? 'D' : 'd',
			field3 & TRB_CYCLE ? 'C' : 'c');
		break;
	case TRB_EVAL_CONTEXT:
		snprintf(str, size,
			"%s: ctx %08x%08x slot %d flags %c",
			xhci_trb_type_string(type),
			field1, field0,
			TRB_TO_SLOT_ID(field3),
			field3 & TRB_CYCLE ? 'C' : 'c');
		break;
	case TRB_RESET_EP:
		snprintf(str, size,
			"%s: ctx %08x%08x slot %d ep %d flags %c:%c",
			xhci_trb_type_string(type),
			field1, field0,
			TRB_TO_SLOT_ID(field3),
			/* Macro decrements 1, maybe it shouldn't?!? */
			TRB_TO_EP_INDEX(field3) + 1,
			field3 & TRB_TSP ? 'T' : 't',
			field3 & TRB_CYCLE ? 'C' : 'c');
		break;
	case TRB_STOP_RING:
		sprintf(str,
			"%s: slot %d sp %d ep %d flags %c",
			xhci_trb_type_string(type),
			TRB_TO_SLOT_ID(field3),
			TRB_TO_SUSPEND_PORT(field3),
			/* Macro decrements 1, maybe it shouldn't?!? */
			TRB_TO_EP_INDEX(field3) + 1,
			field3 & TRB_CYCLE ? 'C' : 'c');
		break;
	case TRB_SET_DEQ:
		snprintf(str, size,
			"%s: deq %08x%08x stream %d slot %d ep %d flags %c",
			xhci_trb_type_string(type),
			field1, field0,
			TRB_TO_STREAM_ID(field2),
			TRB_TO_SLOT_ID(field3),
			/* Macro decrements 1, maybe it shouldn't?!? */
			TRB_TO_EP_INDEX(field3) + 1,
			field3 & TRB_CYCLE ? 'C' : 'c');
		break;
	case TRB_RESET_DEV:
		snprintf(str, size,
			"%s: slot %d flags %c",
			xhci_trb_type_string(type),
			TRB_TO_SLOT_ID(field3),
			field3 & TRB_CYCLE ? 'C' : 'c');
		break;
	case TRB_FORCE_EVENT:
		snprintf(str, size,
			"%s: event %08x%08x vf intr %d vf id %d flags %c",
			xhci_trb_type_string(type),
			field1, field0,
			TRB_TO_VF_INTR_TARGET(field2),
			TRB_TO_VF_ID(field3),
			field3 & TRB_CYCLE ? 'C' : 'c');
		break;
	case TRB_SET_LT:
		snprintf(str, size,
			"%s: belt %d flags %c",
			xhci_trb_type_string(type),
			TRB_TO_BELT(field3),
			field3 & TRB_CYCLE ? 'C' : 'c');
		break;
	case TRB_GET_BW:
		snprintf(str, size,
			"%s: ctx %08x%08x slot %d speed %d flags %c",
			xhci_trb_type_string(type),
			field1, field0,
			TRB_TO_SLOT_ID(field3),
			TRB_TO_DEV_SPEED(field3),
			field3 & TRB_CYCLE ? 'C' : 'c');
		break;
	case TRB_FORCE_HEADER:
		snprintf(str, size,
			"%s: info %08x%08x%08x pkt type %d roothub port %d flags %c",
			xhci_trb_type_string(type),
			field2, field1, field0 & 0xffffffe0,
			TRB_TO_PACKET_TYPE(field0),
			TRB_TO_ROOTHUB_PORT(field3),
			field3 & TRB_CYCLE ? 'C' : 'c');
		break;
	default:
		snprintf(str, size,
			"type '%s' -> raw %08x %08x %08x %08x",
			xhci_trb_type_string(type),
			field0, field1, field2, field3);
	}

	return str;
}

static inline const char *xhci_decode_ctrl_ctx(char *str,
		unsigned long drop, unsigned long add)
{
	unsigned int	bit;
	int		ret = 0;

	if (drop) {
		ret = sprintf(str, "Drop:");
		for_each_set_bit(bit, &drop, 32)
			ret += sprintf(str + ret, " %d%s",
				       bit / 2,
				       bit % 2 ? "in":"out");
		ret += sprintf(str + ret, ", ");
	}

	if (add) {
		ret += sprintf(str + ret, "Add:%s%s",
			       (add & SLOT_FLAG) ? " slot":"",
			       (add & EP0_FLAG) ? " ep0":"");
		add &= ~(SLOT_FLAG | EP0_FLAG);
		for_each_set_bit(bit, &add, 32)
			ret += sprintf(str + ret, " %d%s",
				       bit / 2,
				       bit % 2 ? "in":"out");
	}
	return str;
}

static inline const char *xhci_decode_slot_context(char *str,
		u32 info, u32 info2, u32 tt_info, u32 state)
{
	u32 speed;
	u32 hub;
	u32 mtt;
	int ret = 0;

	speed = info & DEV_SPEED;
	hub = info & DEV_HUB;
	mtt = info & DEV_MTT;

	ret = sprintf(str, "RS %05x %s%s%s Ctx Entries %d MEL %d us Port# %d/%d",
			info & ROUTE_STRING_MASK,
			({ char *s;
			switch (speed) {
			case SLOT_SPEED_FS:
				s = "full-speed";
				break;
			case SLOT_SPEED_LS:
				s = "low-speed";
				break;
			case SLOT_SPEED_HS:
				s = "high-speed";
				break;
			case SLOT_SPEED_SS:
				s = "super-speed";
				break;
			case SLOT_SPEED_SSP:
				s = "super-speed plus";
				break;
			default:
				s = "UNKNOWN speed";
			} s; }),
			mtt ? " multi-TT" : "",
			hub ? " Hub" : "",
			(info & LAST_CTX_MASK) >> 27,
			info2 & MAX_EXIT,
			DEVINFO_TO_ROOT_HUB_PORT(info2),
			DEVINFO_TO_MAX_PORTS(info2));

	ret += sprintf(str + ret, " [TT Slot %d Port# %d TTT %d Intr %d] Addr %d State %s",
			tt_info & TT_SLOT, (tt_info & TT_PORT) >> 8,
			GET_TT_THINK_TIME(tt_info), GET_INTR_TARGET(tt_info),
			state & DEV_ADDR_MASK,
			xhci_slot_state_string(GET_SLOT_STATE(state)));

	return str;
}


static inline const char *xhci_portsc_link_state_string(u32 portsc)
{
	switch (portsc & PORT_PLS_MASK) {
	case XDEV_U0:
		return "U0";
	case XDEV_U1:
		return "U1";
	case XDEV_U2:
		return "U2";
	case XDEV_U3:
		return "U3";
	case XDEV_DISABLED:
		return "Disabled";
	case XDEV_RXDETECT:
		return "RxDetect";
	case XDEV_INACTIVE:
		return "Inactive";
	case XDEV_POLLING:
		return "Polling";
	case XDEV_RECOVERY:
		return "Recovery";
	case XDEV_HOT_RESET:
		return "Hot Reset";
	case XDEV_COMP_MODE:
		return "Compliance mode";
	case XDEV_TEST_MODE:
		return "Test mode";
	case XDEV_RESUME:
		return "Resume";
	default:
		break;
	}
	return "Unknown";
}

static inline const char *xhci_decode_portsc(char *str, u32 portsc)
{
	int ret;

	ret = sprintf(str, "%s %s %s Link:%s PortSpeed:%d ",
		      portsc & PORT_POWER	? "Powered" : "Powered-off",
		      portsc & PORT_CONNECT	? "Connected" : "Not-connected",
		      portsc & PORT_PE		? "Enabled" : "Disabled",
		      xhci_portsc_link_state_string(portsc),
		      DEV_PORT_SPEED(portsc));

	if (portsc & PORT_OC)
		ret += sprintf(str + ret, "OverCurrent ");
	if (portsc & PORT_RESET)
		ret += sprintf(str + ret, "In-Reset ");

	ret += sprintf(str + ret, "Change: ");
	if (portsc & PORT_CSC)
		ret += sprintf(str + ret, "CSC ");
	if (portsc & PORT_PEC)
		ret += sprintf(str + ret, "PEC ");
	if (portsc & PORT_WRC)
		ret += sprintf(str + ret, "WRC ");
	if (portsc & PORT_OCC)
		ret += sprintf(str + ret, "OCC ");
	if (portsc & PORT_RC)
		ret += sprintf(str + ret, "PRC ");
	if (portsc & PORT_PLC)
		ret += sprintf(str + ret, "PLC ");
	if (portsc & PORT_CEC)
		ret += sprintf(str + ret, "CEC ");
	if (portsc & PORT_CAS)
		ret += sprintf(str + ret, "CAS ");

	ret += sprintf(str + ret, "Wake: ");
	if (portsc & PORT_WKCONN_E)
		ret += sprintf(str + ret, "WCE ");
	if (portsc & PORT_WKDISC_E)
		ret += sprintf(str + ret, "WDE ");
	if (portsc & PORT_WKOC_E)
		ret += sprintf(str + ret, "WOE ");

	return str;
}

static inline const char *xhci_decode_usbsts(char *str, u32 usbsts)
{
	int ret = 0;

	if (usbsts == ~(u32)0)
		return " 0xffffffff";
	if (usbsts & STS_HALT)
		ret += sprintf(str + ret, " HCHalted");
	if (usbsts & STS_FATAL)
		ret += sprintf(str + ret, " HSE");
	if (usbsts & STS_EINT)
		ret += sprintf(str + ret, " EINT");
	if (usbsts & STS_PORT)
		ret += sprintf(str + ret, " PCD");
	if (usbsts & STS_SAVE)
		ret += sprintf(str + ret, " SSS");
	if (usbsts & STS_RESTORE)
		ret += sprintf(str + ret, " RSS");
	if (usbsts & STS_SRE)
		ret += sprintf(str + ret, " SRE");
	if (usbsts & STS_CNR)
		ret += sprintf(str + ret, " CNR");
	if (usbsts & STS_HCE)
		ret += sprintf(str + ret, " HCE");

	return str;
}

static inline const char *xhci_decode_doorbell(char *str, u32 slot, u32 doorbell)
{
	u8 ep;
	u16 stream;
	int ret;

	ep = (doorbell & 0xff);
	stream = doorbell >> 16;

	if (slot == 0) {
		sprintf(str, "Command Ring %d", doorbell);
		return str;
	}
	ret = sprintf(str, "Slot %d ", slot);
	if (ep > 0 && ep < 32)
		ret = sprintf(str + ret, "ep%d%s",
			      ep / 2,
			      ep % 2 ? "in" : "out");
	else if (ep == 0 || ep < 248)
		ret = sprintf(str + ret, "Reserved %d", ep);
	else
		ret = sprintf(str + ret, "Vendor Defined %d", ep);
	if (stream)
		ret = sprintf(str + ret, " Stream %d", stream);

	return str;
}

static inline const char *xhci_ep_state_string(u8 state)
{
	switch (state) {
	case EP_STATE_DISABLED:
		return "disabled";
	case EP_STATE_RUNNING:
		return "running";
	case EP_STATE_HALTED:
		return "halted";
	case EP_STATE_STOPPED:
		return "stopped";
	case EP_STATE_ERROR:
		return "error";
	default:
		return "INVALID";
	}
}

static inline const char *xhci_ep_type_string(u8 type)
{
	switch (type) {
	case ISOC_OUT_EP:
		return "Isoc OUT";
	case BULK_OUT_EP:
		return "Bulk OUT";
	case INT_OUT_EP:
		return "Int OUT";
	case CTRL_EP:
		return "Ctrl";
	case ISOC_IN_EP:
		return "Isoc IN";
	case BULK_IN_EP:
		return "Bulk IN";
	case INT_IN_EP:
		return "Int IN";
	default:
		return "INVALID";
	}
}

static inline const char *xhci_decode_ep_context(char *str, u32 info,
		u32 info2, u64 deq, u32 tx_info)
{
	int ret;

	u32 esit;
	u16 maxp;
	u16 avg;

	u8 max_pstr;
	u8 ep_state;
	u8 interval;
	u8 ep_type;
	u8 burst;
	u8 cerr;
	u8 mult;

	bool lsa;
	bool hid;

	esit = CTX_TO_MAX_ESIT_PAYLOAD_HI(info) << 16 |
		CTX_TO_MAX_ESIT_PAYLOAD(tx_info);

	ep_state = info & EP_STATE_MASK;
	max_pstr = CTX_TO_EP_MAXPSTREAMS(info);
	interval = CTX_TO_EP_INTERVAL(info);
	mult = CTX_TO_EP_MULT(info) + 1;
	lsa = !!(info & EP_HAS_LSA);

	cerr = (info2 & (3 << 1)) >> 1;
	ep_type = CTX_TO_EP_TYPE(info2);
	hid = !!(info2 & (1 << 7));
	burst = CTX_TO_MAX_BURST(info2);
	maxp = MAX_PACKET_DECODED(info2);

	avg = EP_AVG_TRB_LENGTH(tx_info);

	ret = sprintf(str, "State %s mult %d max P. Streams %d %s",
			xhci_ep_state_string(ep_state), mult,
			max_pstr, lsa ? "LSA " : "");

	ret += sprintf(str + ret, "interval %d us max ESIT payload %d CErr %d ",
			(1 << interval) * 125, esit, cerr);

	ret += sprintf(str + ret, "Type %s %sburst %d maxp %d deq %016llx ",
			xhci_ep_type_string(ep_type), hid ? "HID" : "",
			burst, maxp, deq);

	ret += sprintf(str + ret, "avg trb len %d", avg);

	return str;
}

#endif /* __LINUX_XHCI_HCD_H */<|MERGE_RESOLUTION|>--- conflicted
+++ resolved
@@ -1899,14 +1899,11 @@
 #define XHCI_RENESAS_FW_QUIRK	BIT_ULL(36)
 #define XHCI_SKIP_PHY_INIT	BIT_ULL(37)
 #define XHCI_DISABLE_SPARSE	BIT_ULL(38)
-<<<<<<< HEAD
-#define XHCI_STREAM_QUIRK	BIT_ULL(39) /* FIXME this is wrong */
-=======
 #define XHCI_SG_TRB_CACHE_SIZE_QUIRK	BIT_ULL(39)
 #define XHCI_NO_SOFT_RETRY	BIT_ULL(40)
 #define XHCI_BROKEN_D3COLD	BIT_ULL(41)
 #define XHCI_EP_CTX_BROKEN_DCS	BIT_ULL(42)
->>>>>>> 8bb7eca9
+#define XHCI_STREAM_QUIRK	BIT_ULL(48) /* FIXME this is wrong */
 
 	unsigned int		num_active_eps;
 	unsigned int		limit_active_eps;
