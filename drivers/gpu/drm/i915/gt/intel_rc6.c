--- conflicted
+++ resolved
@@ -603,10 +603,7 @@
 void intel_rc6_park(struct intel_rc6 *rc6)
 {
 	struct intel_uncore *uncore = rc6_to_uncore(rc6);
-<<<<<<< HEAD
-=======
 	unsigned int target;
->>>>>>> 04d5ce62
 
 	if (!rc6->enabled)
 		return;
@@ -621,9 +618,6 @@
 
 	/* Turn off the HW timers and go directly to rc6 */
 	set(uncore, GEN6_RC_CONTROL, GEN6_RC_CTL_RC6_ENABLE);
-<<<<<<< HEAD
-	set(uncore, GEN6_RC_STATE, 0x4 << RC_SW_TARGET_STATE_SHIFT);
-=======
 
 	if (HAS_RC6pp(rc6_to_i915(rc6)))
 		target = 0x6; /* deepest rc6 */
@@ -632,7 +626,6 @@
 	else
 		target = 0x4; /* normal rc6 */
 	set(uncore, GEN6_RC_STATE, target << RC_SW_TARGET_STATE_SHIFT);
->>>>>>> 04d5ce62
 }
 
 void intel_rc6_disable(struct intel_rc6 *rc6)
