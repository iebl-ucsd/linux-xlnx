// SPDX-License-Identifier: MIT
/*
 * Copyright © 2016-2019 Intel Corporation
 */

#include <linux/bitfield.h>
#include <linux/firmware.h>
#include <linux/highmem.h>

#include <drm/drm_cache.h>
#include <drm/drm_print.h>

#include "gem/i915_gem_lmem.h"
#include "intel_uc_fw.h"
#include "intel_uc_fw_abi.h"
#include "i915_drv.h"
#include "i915_reg.h"

static inline struct intel_gt *
____uc_fw_to_gt(struct intel_uc_fw *uc_fw, enum intel_uc_fw_type type)
{
	if (type == INTEL_UC_FW_TYPE_GUC)
		return container_of(uc_fw, struct intel_gt, uc.guc.fw);

	GEM_BUG_ON(type != INTEL_UC_FW_TYPE_HUC);
	return container_of(uc_fw, struct intel_gt, uc.huc.fw);
}

static inline struct intel_gt *__uc_fw_to_gt(struct intel_uc_fw *uc_fw)
{
	GEM_BUG_ON(uc_fw->status == INTEL_UC_FIRMWARE_UNINITIALIZED);
	return ____uc_fw_to_gt(uc_fw, uc_fw->type);
}

#ifdef CONFIG_DRM_I915_DEBUG_GUC
void intel_uc_fw_change_status(struct intel_uc_fw *uc_fw,
			       enum intel_uc_fw_status status)
{
	uc_fw->__status =  status;
	drm_dbg(&__uc_fw_to_gt(uc_fw)->i915->drm,
		"%s firmware -> %s\n",
		intel_uc_fw_type_repr(uc_fw->type),
		status == INTEL_UC_FIRMWARE_SELECTED ?
		uc_fw->path : intel_uc_fw_status_repr(status));
}
#endif

/*
 * List of required GuC and HuC binaries per-platform.
 * Must be ordered based on platform + revid, from newer to older.
 *
 * Note that RKL and ADL-S have the same GuC/HuC device ID's and use the same
 * firmware as TGL.
 */
#define INTEL_GUC_FIRMWARE_DEFS(fw_def, guc_def) \
	fw_def(DG2,          0, guc_def(dg2,  70, 1, 2)) \
	fw_def(ALDERLAKE_P,  0, guc_def(adlp, 70, 1, 1)) \
	fw_def(ALDERLAKE_S,  0, guc_def(tgl,  70, 1, 1)) \
	fw_def(DG1,          0, guc_def(dg1,  70, 1, 1)) \
	fw_def(ROCKETLAKE,   0, guc_def(tgl,  70, 1, 1)) \
	fw_def(TIGERLAKE,    0, guc_def(tgl,  70, 1, 1)) \
	fw_def(JASPERLAKE,   0, guc_def(ehl,  70, 1, 1)) \
	fw_def(ELKHARTLAKE,  0, guc_def(ehl,  70, 1, 1)) \
	fw_def(ICELAKE,      0, guc_def(icl,  70, 1, 1)) \
	fw_def(COMETLAKE,    5, guc_def(cml,  70, 1, 1)) \
	fw_def(COMETLAKE,    0, guc_def(kbl,  70, 1, 1)) \
	fw_def(COFFEELAKE,   0, guc_def(kbl,  70, 1, 1)) \
	fw_def(GEMINILAKE,   0, guc_def(glk,  70, 1, 1)) \
	fw_def(KABYLAKE,     0, guc_def(kbl,  70, 1, 1)) \
	fw_def(BROXTON,      0, guc_def(bxt,  70, 1, 1)) \
	fw_def(SKYLAKE,      0, guc_def(skl,  70, 1, 1))

#define INTEL_GUC_FIRMWARE_DEFS_FALLBACK(fw_def, guc_def) \
	fw_def(ALDERLAKE_P,  0, guc_def(adlp, 69, 0, 3)) \
	fw_def(ALDERLAKE_S,  0, guc_def(tgl,  69, 0, 3))

#define INTEL_HUC_FIRMWARE_DEFS(fw_def, huc_def) \
	fw_def(ALDERLAKE_P,  0, huc_def(tgl,  7, 9, 3)) \
	fw_def(ALDERLAKE_S,  0, huc_def(tgl,  7, 9, 3)) \
	fw_def(DG1,          0, huc_def(dg1,  7, 9, 3)) \
	fw_def(ROCKETLAKE,   0, huc_def(tgl,  7, 9, 3)) \
	fw_def(TIGERLAKE,    0, huc_def(tgl,  7, 9, 3)) \
	fw_def(JASPERLAKE,   0, huc_def(ehl,  9, 0, 0)) \
	fw_def(ELKHARTLAKE,  0, huc_def(ehl,  9, 0, 0)) \
	fw_def(ICELAKE,      0, huc_def(icl,  9, 0, 0)) \
	fw_def(COMETLAKE,    5, huc_def(cml,  4, 0, 0)) \
	fw_def(COMETLAKE,    0, huc_def(kbl,  4, 0, 0)) \
	fw_def(COFFEELAKE,   0, huc_def(kbl,  4, 0, 0)) \
	fw_def(GEMINILAKE,   0, huc_def(glk,  4, 0, 0)) \
	fw_def(KABYLAKE,     0, huc_def(kbl,  4, 0, 0)) \
	fw_def(BROXTON,      0, huc_def(bxt,  2, 0, 0)) \
	fw_def(SKYLAKE,      0, huc_def(skl,  2, 0, 0))

#define __MAKE_UC_FW_PATH(prefix_, name_, major_, minor_, patch_) \
	"i915/" \
	__stringify(prefix_) name_ \
	__stringify(major_) "." \
	__stringify(minor_) "." \
	__stringify(patch_) ".bin"

#define MAKE_GUC_FW_PATH(prefix_, major_, minor_, patch_) \
	__MAKE_UC_FW_PATH(prefix_, "_guc_", major_, minor_, patch_)

#define MAKE_HUC_FW_PATH(prefix_, major_, minor_, bld_num_) \
	__MAKE_UC_FW_PATH(prefix_, "_huc_", major_, minor_, bld_num_)

/* All blobs need to be declared via MODULE_FIRMWARE() */
#define INTEL_UC_MODULE_FW(platform_, revid_, uc_) \
	MODULE_FIRMWARE(uc_);

INTEL_GUC_FIRMWARE_DEFS(INTEL_UC_MODULE_FW, MAKE_GUC_FW_PATH)
INTEL_GUC_FIRMWARE_DEFS_FALLBACK(INTEL_UC_MODULE_FW, MAKE_GUC_FW_PATH)
INTEL_HUC_FIRMWARE_DEFS(INTEL_UC_MODULE_FW, MAKE_HUC_FW_PATH)

/* The below structs and macros are used to iterate across the list of blobs */
struct __packed uc_fw_blob {
	u8 major;
	u8 minor;
	const char *path;
};

#define UC_FW_BLOB(major_, minor_, path_) \
	{ .major = major_, .minor = minor_, .path = path_ }

#define GUC_FW_BLOB(prefix_, major_, minor_, patch_) \
	UC_FW_BLOB(major_, minor_, \
		   MAKE_GUC_FW_PATH(prefix_, major_, minor_, patch_))

#define HUC_FW_BLOB(prefix_, major_, minor_, bld_num_) \
	UC_FW_BLOB(major_, minor_, \
		   MAKE_HUC_FW_PATH(prefix_, major_, minor_, bld_num_))

struct __packed uc_fw_platform_requirement {
	enum intel_platform p;
	u8 rev; /* first platform rev using this FW */
	const struct uc_fw_blob blob;
};

#define MAKE_FW_LIST(platform_, revid_, uc_) \
{ \
	.p = INTEL_##platform_, \
	.rev = revid_, \
	.blob = uc_, \
},

struct fw_blobs_by_type {
	const struct uc_fw_platform_requirement *blobs;
	u32 count;
};

static void
__uc_fw_auto_select(struct drm_i915_private *i915, struct intel_uc_fw *uc_fw)
{
	static const struct uc_fw_platform_requirement blobs_guc[] = {
		INTEL_GUC_FIRMWARE_DEFS(MAKE_FW_LIST, GUC_FW_BLOB)
	};
	static const struct uc_fw_platform_requirement blobs_guc_fallback[] = {
		INTEL_GUC_FIRMWARE_DEFS_FALLBACK(MAKE_FW_LIST, GUC_FW_BLOB)
	};
	static const struct uc_fw_platform_requirement blobs_huc[] = {
		INTEL_HUC_FIRMWARE_DEFS(MAKE_FW_LIST, HUC_FW_BLOB)
	};
	static const struct fw_blobs_by_type blobs_all[INTEL_UC_FW_NUM_TYPES] = {
		[INTEL_UC_FW_TYPE_GUC] = { blobs_guc, ARRAY_SIZE(blobs_guc) },
		[INTEL_UC_FW_TYPE_HUC] = { blobs_huc, ARRAY_SIZE(blobs_huc) },
	};
	const struct uc_fw_platform_requirement *fw_blobs;
	enum intel_platform p = INTEL_INFO(i915)->platform;
	u32 fw_count;
	u8 rev = INTEL_REVID(i915);
	int i;

	/*
	 * The only difference between the ADL GuC FWs is the HWConfig support.
	 * ADL-N does not support HWConfig, so we should use the same binary as
	 * ADL-S, otherwise the GuC might attempt to fetch a config table that
	 * does not exist.
	 */
	if (IS_ADLP_N(i915))
		p = INTEL_ALDERLAKE_S;

	GEM_BUG_ON(uc_fw->type >= ARRAY_SIZE(blobs_all));
	fw_blobs = blobs_all[uc_fw->type].blobs;
	fw_count = blobs_all[uc_fw->type].count;

	for (i = 0; i < fw_count && p <= fw_blobs[i].p; i++) {
		if (p == fw_blobs[i].p && rev >= fw_blobs[i].rev) {
			const struct uc_fw_blob *blob = &fw_blobs[i].blob;
			uc_fw->path = blob->path;
			uc_fw->wanted_path = blob->path;
			uc_fw->major_ver_wanted = blob->major;
			uc_fw->minor_ver_wanted = blob->minor;
			break;
		}
	}

	if (uc_fw->type == INTEL_UC_FW_TYPE_GUC) {
		const struct uc_fw_platform_requirement *blobs = blobs_guc_fallback;
		u32 count = ARRAY_SIZE(blobs_guc_fallback);

		for (i = 0; i < count && p <= blobs[i].p; i++) {
			if (p == blobs[i].p && rev >= blobs[i].rev) {
				const struct uc_fw_blob *blob = &blobs[i].blob;

				uc_fw->fallback.path = blob->path;
				uc_fw->fallback.major_ver = blob->major;
				uc_fw->fallback.minor_ver = blob->minor;
				break;
			}
		}
	}

	/* make sure the list is ordered as expected */
	if (IS_ENABLED(CONFIG_DRM_I915_SELFTEST)) {
		for (i = 1; i < fw_count; i++) {
			if (fw_blobs[i].p < fw_blobs[i - 1].p)
				continue;

			if (fw_blobs[i].p == fw_blobs[i - 1].p &&
			    fw_blobs[i].rev < fw_blobs[i - 1].rev)
				continue;

			pr_err("invalid FW blob order: %s r%u comes before %s r%u\n",
			       intel_platform_name(fw_blobs[i - 1].p),
			       fw_blobs[i - 1].rev,
			       intel_platform_name(fw_blobs[i].p),
			       fw_blobs[i].rev);

			uc_fw->path = NULL;
		}
	}
}

static const char *__override_guc_firmware_path(struct drm_i915_private *i915)
{
	if (i915->params.enable_guc & ENABLE_GUC_MASK)
		return i915->params.guc_firmware_path;
	return "";
}

static const char *__override_huc_firmware_path(struct drm_i915_private *i915)
{
	if (i915->params.enable_guc & ENABLE_GUC_LOAD_HUC)
		return i915->params.huc_firmware_path;
	return "";
}

static void __uc_fw_user_override(struct drm_i915_private *i915, struct intel_uc_fw *uc_fw)
{
	const char *path = NULL;

	switch (uc_fw->type) {
	case INTEL_UC_FW_TYPE_GUC:
		path = __override_guc_firmware_path(i915);
		break;
	case INTEL_UC_FW_TYPE_HUC:
		path = __override_huc_firmware_path(i915);
		break;
	}

	if (unlikely(path)) {
		uc_fw->path = path;
		uc_fw->user_overridden = true;
	}
}

/**
 * intel_uc_fw_init_early - initialize the uC object and select the firmware
 * @uc_fw: uC firmware
 * @type: type of uC
 *
 * Initialize the state of our uC object and relevant tracking and select the
 * firmware to fetch and load.
 */
void intel_uc_fw_init_early(struct intel_uc_fw *uc_fw,
			    enum intel_uc_fw_type type)
{
	struct drm_i915_private *i915 = ____uc_fw_to_gt(uc_fw, type)->i915;

	/*
	 * we use FIRMWARE_UNINITIALIZED to detect checks against uc_fw->status
	 * before we're looked at the HW caps to see if we have uc support
	 */
	BUILD_BUG_ON(INTEL_UC_FIRMWARE_UNINITIALIZED);
	GEM_BUG_ON(uc_fw->status);
	GEM_BUG_ON(uc_fw->path);

	uc_fw->type = type;

	if (HAS_GT_UC(i915)) {
		__uc_fw_auto_select(i915, uc_fw);
		__uc_fw_user_override(i915, uc_fw);
	}

	intel_uc_fw_change_status(uc_fw, uc_fw->path ? *uc_fw->path ?
				  INTEL_UC_FIRMWARE_SELECTED :
				  INTEL_UC_FIRMWARE_DISABLED :
				  INTEL_UC_FIRMWARE_NOT_SUPPORTED);
}

static void __force_fw_fetch_failures(struct intel_uc_fw *uc_fw, int e)
{
	struct drm_i915_private *i915 = __uc_fw_to_gt(uc_fw)->i915;
	bool user = e == -EINVAL;

	if (i915_inject_probe_error(i915, e)) {
		/* non-existing blob */
		uc_fw->path = "<invalid>";
		uc_fw->user_overridden = user;
	} else if (i915_inject_probe_error(i915, e)) {
		/* require next major version */
		uc_fw->major_ver_wanted += 1;
		uc_fw->minor_ver_wanted = 0;
		uc_fw->user_overridden = user;
	} else if (i915_inject_probe_error(i915, e)) {
		/* require next minor version */
		uc_fw->minor_ver_wanted += 1;
		uc_fw->user_overridden = user;
	} else if (uc_fw->major_ver_wanted &&
		   i915_inject_probe_error(i915, e)) {
		/* require prev major version */
		uc_fw->major_ver_wanted -= 1;
		uc_fw->minor_ver_wanted = 0;
		uc_fw->user_overridden = user;
	} else if (uc_fw->minor_ver_wanted &&
		   i915_inject_probe_error(i915, e)) {
		/* require prev minor version - hey, this should work! */
		uc_fw->minor_ver_wanted -= 1;
		uc_fw->user_overridden = user;
	} else if (user && i915_inject_probe_error(i915, e)) {
		/* officially unsupported platform */
		uc_fw->major_ver_wanted = 0;
		uc_fw->minor_ver_wanted = 0;
		uc_fw->user_overridden = true;
	}
}

static int check_gsc_manifest(const struct firmware *fw,
			      struct intel_uc_fw *uc_fw)
{
	u32 *dw = (u32 *)fw->data;
	u32 version = dw[HUC_GSC_VERSION_DW];

	uc_fw->major_ver_found = FIELD_GET(HUC_GSC_MAJOR_VER_MASK, version);
	uc_fw->minor_ver_found = FIELD_GET(HUC_GSC_MINOR_VER_MASK, version);

	return 0;
}

<<<<<<< HEAD
	err = firmware_request_nowarn(&fw, uc_fw->path, dev);
	if (err && !intel_uc_fw_is_overridden(uc_fw) && uc_fw->fallback.path) {
		err = firmware_request_nowarn(&fw, uc_fw->fallback.path, dev);
		if (!err) {
			drm_notice(&i915->drm,
				   "%s firmware %s is recommended, but only %s was found\n",
				   intel_uc_fw_type_repr(uc_fw->type),
				   uc_fw->wanted_path,
				   uc_fw->fallback.path);
			drm_info(&i915->drm,
				 "Consider updating your linux-firmware pkg or downloading from %s\n",
				 INTEL_UC_FIRMWARE_URL);

			uc_fw->path = uc_fw->fallback.path;
			uc_fw->major_ver_wanted = uc_fw->fallback.major_ver;
			uc_fw->minor_ver_wanted = uc_fw->fallback.minor_ver;
		}
	}
	if (err)
		goto fail;
=======
static int check_ccs_header(struct drm_i915_private *i915,
			    const struct firmware *fw,
			    struct intel_uc_fw *uc_fw)
{
	struct uc_css_header *css;
	size_t size;
>>>>>>> 5493ee19

	/* Check the size of the blob before examining buffer contents */
	if (unlikely(fw->size < sizeof(struct uc_css_header))) {
		drm_warn(&i915->drm, "%s firmware %s: invalid size: %zu < %zu\n",
			 intel_uc_fw_type_repr(uc_fw->type), uc_fw->path,
			 fw->size, sizeof(struct uc_css_header));
		return -ENODATA;
	}

	css = (struct uc_css_header *)fw->data;

	/* Check integrity of size values inside CSS header */
	size = (css->header_size_dw - css->key_size_dw - css->modulus_size_dw -
		css->exponent_size_dw) * sizeof(u32);
	if (unlikely(size != sizeof(struct uc_css_header))) {
		drm_warn(&i915->drm,
			 "%s firmware %s: unexpected header size: %zu != %zu\n",
			 intel_uc_fw_type_repr(uc_fw->type), uc_fw->path,
			 fw->size, sizeof(struct uc_css_header));
		return -EPROTO;
	}

	/* uCode size must calculated from other sizes */
	uc_fw->ucode_size = (css->size_dw - css->header_size_dw) * sizeof(u32);

	/* now RSA */
	uc_fw->rsa_size = css->key_size_dw * sizeof(u32);

	/* At least, it should have header, uCode and RSA. Size of all three. */
	size = sizeof(struct uc_css_header) + uc_fw->ucode_size + uc_fw->rsa_size;
	if (unlikely(fw->size < size)) {
		drm_warn(&i915->drm, "%s firmware %s: invalid size: %zu < %zu\n",
			 intel_uc_fw_type_repr(uc_fw->type), uc_fw->path,
			 fw->size, size);
		return -ENOEXEC;
	}

	/* Sanity check whether this fw is not larger than whole WOPCM memory */
	size = __intel_uc_fw_get_upload_size(uc_fw);
	if (unlikely(size >= i915->wopcm.size)) {
		drm_warn(&i915->drm, "%s firmware %s: invalid size: %zu > %zu\n",
			 intel_uc_fw_type_repr(uc_fw->type), uc_fw->path,
			 size, (size_t)i915->wopcm.size);
		return -E2BIG;
	}

	/* Get version numbers from the CSS header */
	uc_fw->major_ver_found = FIELD_GET(CSS_SW_VERSION_UC_MAJOR,
					   css->sw_version);
	uc_fw->minor_ver_found = FIELD_GET(CSS_SW_VERSION_UC_MINOR,
					   css->sw_version);

	if (uc_fw->type == INTEL_UC_FW_TYPE_GUC)
		uc_fw->private_data_size = css->private_data_size;

	return 0;
}

/**
 * intel_uc_fw_fetch - fetch uC firmware
 * @uc_fw: uC firmware
 *
 * Fetch uC firmware into GEM obj.
 *
 * Return: 0 on success, a negative errno code on failure.
 */
int intel_uc_fw_fetch(struct intel_uc_fw *uc_fw)
{
	struct drm_i915_private *i915 = __uc_fw_to_gt(uc_fw)->i915;
	struct device *dev = i915->drm.dev;
	struct drm_i915_gem_object *obj;
	const struct firmware *fw = NULL;
	int err;

	GEM_BUG_ON(!i915->wopcm.size);
	GEM_BUG_ON(!intel_uc_fw_is_enabled(uc_fw));

	err = i915_inject_probe_error(i915, -ENXIO);
	if (err)
		goto fail;

	__force_fw_fetch_failures(uc_fw, -EINVAL);
	__force_fw_fetch_failures(uc_fw, -ESTALE);

	err = request_firmware(&fw, uc_fw->path, dev);
	if (err)
		goto fail;

	if (uc_fw->loaded_via_gsc)
		err = check_gsc_manifest(fw, uc_fw);
	else
		err = check_ccs_header(i915, fw, uc_fw);
	if (err)
		goto fail;

	if (uc_fw->major_ver_found != uc_fw->major_ver_wanted ||
	    uc_fw->minor_ver_found < uc_fw->minor_ver_wanted) {
		drm_notice(&i915->drm, "%s firmware %s: unexpected version: %u.%u != %u.%u\n",
			   intel_uc_fw_type_repr(uc_fw->type), uc_fw->path,
			   uc_fw->major_ver_found, uc_fw->minor_ver_found,
			   uc_fw->major_ver_wanted, uc_fw->minor_ver_wanted);
		if (!intel_uc_fw_is_overridden(uc_fw)) {
			err = -ENOEXEC;
			goto fail;
		}
	}

	if (HAS_LMEM(i915)) {
		obj = i915_gem_object_create_lmem_from_data(i915, fw->data, fw->size);
		if (!IS_ERR(obj))
			obj->flags |= I915_BO_ALLOC_PM_EARLY;
	} else {
		obj = i915_gem_object_create_shmem_from_data(i915, fw->data, fw->size);
	}

	if (IS_ERR(obj)) {
		err = PTR_ERR(obj);
		goto fail;
	}

	uc_fw->obj = obj;
	uc_fw->size = fw->size;
	intel_uc_fw_change_status(uc_fw, INTEL_UC_FIRMWARE_AVAILABLE);

	release_firmware(fw);
	return 0;

fail:
	intel_uc_fw_change_status(uc_fw, err == -ENOENT ?
				  INTEL_UC_FIRMWARE_MISSING :
				  INTEL_UC_FIRMWARE_ERROR);

	i915_probe_error(i915, "%s firmware %s: fetch failed with error %d\n",
			 intel_uc_fw_type_repr(uc_fw->type), uc_fw->path, err);
	drm_info(&i915->drm, "%s firmware(s) can be downloaded from %s\n",
		 intel_uc_fw_type_repr(uc_fw->type), INTEL_UC_FIRMWARE_URL);

	release_firmware(fw);		/* OK even if fw is NULL */
	return err;
}

static u32 uc_fw_ggtt_offset(struct intel_uc_fw *uc_fw)
{
	struct i915_ggtt *ggtt = __uc_fw_to_gt(uc_fw)->ggtt;
	struct drm_mm_node *node = &ggtt->uc_fw;

	GEM_BUG_ON(!drm_mm_node_allocated(node));
	GEM_BUG_ON(upper_32_bits(node->start));
	GEM_BUG_ON(upper_32_bits(node->start + node->size - 1));

	return lower_32_bits(node->start);
}

static void uc_fw_bind_ggtt(struct intel_uc_fw *uc_fw)
{
	struct drm_i915_gem_object *obj = uc_fw->obj;
	struct i915_ggtt *ggtt = __uc_fw_to_gt(uc_fw)->ggtt;
	struct i915_vma_resource *dummy = &uc_fw->dummy;
	u32 pte_flags = 0;

	dummy->start = uc_fw_ggtt_offset(uc_fw);
	dummy->node_size = obj->base.size;
	dummy->bi.pages = obj->mm.pages;

	GEM_BUG_ON(!i915_gem_object_has_pinned_pages(obj));
	GEM_BUG_ON(dummy->node_size > ggtt->uc_fw.size);

	/* uc_fw->obj cache domains were not controlled across suspend */
	if (i915_gem_object_has_struct_page(obj))
		drm_clflush_sg(dummy->bi.pages);

	if (i915_gem_object_is_lmem(obj))
		pte_flags |= PTE_LM;

	if (ggtt->vm.raw_insert_entries)
		ggtt->vm.raw_insert_entries(&ggtt->vm, dummy, I915_CACHE_NONE, pte_flags);
	else
		ggtt->vm.insert_entries(&ggtt->vm, dummy, I915_CACHE_NONE, pte_flags);
}

static void uc_fw_unbind_ggtt(struct intel_uc_fw *uc_fw)
{
	struct drm_i915_gem_object *obj = uc_fw->obj;
	struct i915_ggtt *ggtt = __uc_fw_to_gt(uc_fw)->ggtt;
	u64 start = uc_fw_ggtt_offset(uc_fw);

	ggtt->vm.clear_range(&ggtt->vm, start, obj->base.size);
}

static int uc_fw_xfer(struct intel_uc_fw *uc_fw, u32 dst_offset, u32 dma_flags)
{
	struct intel_gt *gt = __uc_fw_to_gt(uc_fw);
	struct intel_uncore *uncore = gt->uncore;
	u64 offset;
	int ret;

	ret = i915_inject_probe_error(gt->i915, -ETIMEDOUT);
	if (ret)
		return ret;

	intel_uncore_forcewake_get(uncore, FORCEWAKE_ALL);

	/* Set the source address for the uCode */
	offset = uc_fw_ggtt_offset(uc_fw);
	GEM_BUG_ON(upper_32_bits(offset) & 0xFFFF0000);
	intel_uncore_write_fw(uncore, DMA_ADDR_0_LOW, lower_32_bits(offset));
	intel_uncore_write_fw(uncore, DMA_ADDR_0_HIGH, upper_32_bits(offset));

	/* Set the DMA destination */
	intel_uncore_write_fw(uncore, DMA_ADDR_1_LOW, dst_offset);
	intel_uncore_write_fw(uncore, DMA_ADDR_1_HIGH, DMA_ADDRESS_SPACE_WOPCM);

	/*
	 * Set the transfer size. The header plus uCode will be copied to WOPCM
	 * via DMA, excluding any other components
	 */
	intel_uncore_write_fw(uncore, DMA_COPY_SIZE,
			      sizeof(struct uc_css_header) + uc_fw->ucode_size);

	/* Start the DMA */
	intel_uncore_write_fw(uncore, DMA_CTRL,
			      _MASKED_BIT_ENABLE(dma_flags | START_DMA));

	/* Wait for DMA to finish */
	ret = intel_wait_for_register_fw(uncore, DMA_CTRL, START_DMA, 0, 100);
	if (ret)
		drm_err(&gt->i915->drm, "DMA for %s fw failed, DMA_CTRL=%u\n",
			intel_uc_fw_type_repr(uc_fw->type),
			intel_uncore_read_fw(uncore, DMA_CTRL));

	/* Disable the bits once DMA is over */
	intel_uncore_write_fw(uncore, DMA_CTRL, _MASKED_BIT_DISABLE(dma_flags));

	intel_uncore_forcewake_put(uncore, FORCEWAKE_ALL);

	return ret;
}

/**
 * intel_uc_fw_upload - load uC firmware using custom loader
 * @uc_fw: uC firmware
 * @dst_offset: destination offset
 * @dma_flags: flags for flags for dma ctrl
 *
 * Loads uC firmware and updates internal flags.
 *
 * Return: 0 on success, non-zero on failure.
 */
int intel_uc_fw_upload(struct intel_uc_fw *uc_fw, u32 dst_offset, u32 dma_flags)
{
	struct intel_gt *gt = __uc_fw_to_gt(uc_fw);
	int err;

	/* make sure the status was cleared the last time we reset the uc */
	GEM_BUG_ON(intel_uc_fw_is_loaded(uc_fw));

	err = i915_inject_probe_error(gt->i915, -ENOEXEC);
	if (err)
		return err;

	if (!intel_uc_fw_is_loadable(uc_fw))
		return -ENOEXEC;

	/* Call custom loader */
	uc_fw_bind_ggtt(uc_fw);
	err = uc_fw_xfer(uc_fw, dst_offset, dma_flags);
	uc_fw_unbind_ggtt(uc_fw);
	if (err)
		goto fail;

	intel_uc_fw_change_status(uc_fw, INTEL_UC_FIRMWARE_TRANSFERRED);
	return 0;

fail:
	i915_probe_error(gt->i915, "Failed to load %s firmware %s (%d)\n",
			 intel_uc_fw_type_repr(uc_fw->type), uc_fw->path,
			 err);
	intel_uc_fw_change_status(uc_fw, INTEL_UC_FIRMWARE_LOAD_FAIL);
	return err;
}

static inline bool uc_fw_need_rsa_in_memory(struct intel_uc_fw *uc_fw)
{
	/*
	 * The HW reads the GuC RSA from memory if the key size is > 256 bytes,
	 * while it reads it from the 64 RSA registers if it is smaller.
	 * The HuC RSA is always read from memory.
	 */
	return uc_fw->type == INTEL_UC_FW_TYPE_HUC || uc_fw->rsa_size > 256;
}

static int uc_fw_rsa_data_create(struct intel_uc_fw *uc_fw)
{
	struct intel_gt *gt = __uc_fw_to_gt(uc_fw);
	struct i915_vma *vma;
	size_t copied;
	void *vaddr;
	int err;

	err = i915_inject_probe_error(gt->i915, -ENXIO);
	if (err)
		return err;

	if (!uc_fw_need_rsa_in_memory(uc_fw))
		return 0;

	/*
	 * uC firmwares will sit above GUC_GGTT_TOP and will not map through
	 * GGTT. Unfortunately, this means that the GuC HW cannot perform the uC
	 * authentication from memory, as the RSA offset now falls within the
	 * GuC inaccessible range. We resort to perma-pinning an additional vma
	 * within the accessible range that only contains the RSA signature.
	 * The GuC HW can use this extra pinning to perform the authentication
	 * since its GGTT offset will be GuC accessible.
	 */
	GEM_BUG_ON(uc_fw->rsa_size > PAGE_SIZE);
	vma = intel_guc_allocate_vma(&gt->uc.guc, PAGE_SIZE);
	if (IS_ERR(vma))
		return PTR_ERR(vma);

	vaddr = i915_gem_object_pin_map_unlocked(vma->obj,
						 i915_coherent_map_type(gt->i915, vma->obj, true));
	if (IS_ERR(vaddr)) {
		i915_vma_unpin_and_release(&vma, 0);
		err = PTR_ERR(vaddr);
		goto unpin_out;
	}

	copied = intel_uc_fw_copy_rsa(uc_fw, vaddr, vma->size);
	i915_gem_object_unpin_map(vma->obj);

	if (copied < uc_fw->rsa_size) {
		err = -ENOMEM;
		goto unpin_out;
	}

	uc_fw->rsa_data = vma;

	return 0;

unpin_out:
	i915_vma_unpin_and_release(&vma, 0);
	return err;
}

static void uc_fw_rsa_data_destroy(struct intel_uc_fw *uc_fw)
{
	i915_vma_unpin_and_release(&uc_fw->rsa_data, 0);
}

int intel_uc_fw_init(struct intel_uc_fw *uc_fw)
{
	int err;

	/* this should happen before the load! */
	GEM_BUG_ON(intel_uc_fw_is_loaded(uc_fw));

	if (!intel_uc_fw_is_available(uc_fw))
		return -ENOEXEC;

	err = i915_gem_object_pin_pages_unlocked(uc_fw->obj);
	if (err) {
		DRM_DEBUG_DRIVER("%s fw pin-pages err=%d\n",
				 intel_uc_fw_type_repr(uc_fw->type), err);
		goto out;
	}

	err = uc_fw_rsa_data_create(uc_fw);
	if (err) {
		DRM_DEBUG_DRIVER("%s fw rsa data creation failed, err=%d\n",
				 intel_uc_fw_type_repr(uc_fw->type), err);
		goto out_unpin;
	}

	return 0;

out_unpin:
	i915_gem_object_unpin_pages(uc_fw->obj);
out:
	intel_uc_fw_change_status(uc_fw, INTEL_UC_FIRMWARE_INIT_FAIL);
	return err;
}

void intel_uc_fw_fini(struct intel_uc_fw *uc_fw)
{
	uc_fw_rsa_data_destroy(uc_fw);

	if (i915_gem_object_has_pinned_pages(uc_fw->obj))
		i915_gem_object_unpin_pages(uc_fw->obj);

	intel_uc_fw_change_status(uc_fw, INTEL_UC_FIRMWARE_AVAILABLE);
}

/**
 * intel_uc_fw_cleanup_fetch - cleanup uC firmware
 * @uc_fw: uC firmware
 *
 * Cleans up uC firmware by releasing the firmware GEM obj.
 */
void intel_uc_fw_cleanup_fetch(struct intel_uc_fw *uc_fw)
{
	if (!intel_uc_fw_is_available(uc_fw))
		return;

	i915_gem_object_put(fetch_and_zero(&uc_fw->obj));

	intel_uc_fw_change_status(uc_fw, INTEL_UC_FIRMWARE_SELECTED);
}

/**
 * intel_uc_fw_copy_rsa - copy fw RSA to buffer
 *
 * @uc_fw: uC firmware
 * @dst: dst buffer
 * @max_len: max number of bytes to copy
 *
 * Return: number of copied bytes.
 */
size_t intel_uc_fw_copy_rsa(struct intel_uc_fw *uc_fw, void *dst, u32 max_len)
{
	struct intel_memory_region *mr = uc_fw->obj->mm.region;
	u32 size = min_t(u32, uc_fw->rsa_size, max_len);
	u32 offset = sizeof(struct uc_css_header) + uc_fw->ucode_size;
	struct sgt_iter iter;
	size_t count = 0;
	int idx;

	/* Called during reset handling, must be atomic [no fs_reclaim] */
	GEM_BUG_ON(!intel_uc_fw_is_available(uc_fw));

	idx = offset >> PAGE_SHIFT;
	offset = offset_in_page(offset);
	if (i915_gem_object_has_struct_page(uc_fw->obj)) {
		struct page *page;

		for_each_sgt_page(page, iter, uc_fw->obj->mm.pages) {
			u32 len = min_t(u32, size, PAGE_SIZE - offset);
			void *vaddr;

			if (idx > 0) {
				idx--;
				continue;
			}

			vaddr = kmap_atomic(page);
			memcpy(dst, vaddr + offset, len);
			kunmap_atomic(vaddr);

			offset = 0;
			dst += len;
			size -= len;
			count += len;
			if (!size)
				break;
		}
	} else {
		dma_addr_t addr;

		for_each_sgt_daddr(addr, iter, uc_fw->obj->mm.pages) {
			u32 len = min_t(u32, size, PAGE_SIZE - offset);
			void __iomem *vaddr;

			if (idx > 0) {
				idx--;
				continue;
			}

			vaddr = io_mapping_map_atomic_wc(&mr->iomap,
							 addr - mr->region.start);
			memcpy_fromio(dst, vaddr + offset, len);
			io_mapping_unmap_atomic(vaddr);

			offset = 0;
			dst += len;
			size -= len;
			count += len;
			if (!size)
				break;
		}
	}

	return count;
}

/**
 * intel_uc_fw_dump - dump information about uC firmware
 * @uc_fw: uC firmware
 * @p: the &drm_printer
 *
 * Pretty printer for uC firmware.
 */
void intel_uc_fw_dump(const struct intel_uc_fw *uc_fw, struct drm_printer *p)
{
	drm_printf(p, "%s firmware: %s\n",
		   intel_uc_fw_type_repr(uc_fw->type), uc_fw->wanted_path);
	if (uc_fw->fallback.path) {
		drm_printf(p, "%s firmware fallback: %s\n",
			   intel_uc_fw_type_repr(uc_fw->type), uc_fw->fallback.path);
		drm_printf(p, "fallback selected: %s\n",
			   str_yes_no(uc_fw->path == uc_fw->fallback.path));
	}
	drm_printf(p, "\tstatus: %s\n",
		   intel_uc_fw_status_repr(uc_fw->status));
	drm_printf(p, "\tversion: wanted %u.%u, found %u.%u\n",
		   uc_fw->major_ver_wanted, uc_fw->minor_ver_wanted,
		   uc_fw->major_ver_found, uc_fw->minor_ver_found);
	drm_printf(p, "\tuCode: %u bytes\n", uc_fw->ucode_size);
	drm_printf(p, "\tRSA: %u bytes\n", uc_fw->rsa_size);
}<|MERGE_RESOLUTION|>--- conflicted
+++ resolved
@@ -347,7 +347,96 @@
 	return 0;
 }
 
-<<<<<<< HEAD
+static int check_ccs_header(struct drm_i915_private *i915,
+			    const struct firmware *fw,
+			    struct intel_uc_fw *uc_fw)
+{
+	struct uc_css_header *css;
+	size_t size;
+
+	/* Check the size of the blob before examining buffer contents */
+	if (unlikely(fw->size < sizeof(struct uc_css_header))) {
+		drm_warn(&i915->drm, "%s firmware %s: invalid size: %zu < %zu\n",
+			 intel_uc_fw_type_repr(uc_fw->type), uc_fw->path,
+			 fw->size, sizeof(struct uc_css_header));
+		return -ENODATA;
+	}
+
+	css = (struct uc_css_header *)fw->data;
+
+	/* Check integrity of size values inside CSS header */
+	size = (css->header_size_dw - css->key_size_dw - css->modulus_size_dw -
+		css->exponent_size_dw) * sizeof(u32);
+	if (unlikely(size != sizeof(struct uc_css_header))) {
+		drm_warn(&i915->drm,
+			 "%s firmware %s: unexpected header size: %zu != %zu\n",
+			 intel_uc_fw_type_repr(uc_fw->type), uc_fw->path,
+			 fw->size, sizeof(struct uc_css_header));
+		return -EPROTO;
+	}
+
+	/* uCode size must calculated from other sizes */
+	uc_fw->ucode_size = (css->size_dw - css->header_size_dw) * sizeof(u32);
+
+	/* now RSA */
+	uc_fw->rsa_size = css->key_size_dw * sizeof(u32);
+
+	/* At least, it should have header, uCode and RSA. Size of all three. */
+	size = sizeof(struct uc_css_header) + uc_fw->ucode_size + uc_fw->rsa_size;
+	if (unlikely(fw->size < size)) {
+		drm_warn(&i915->drm, "%s firmware %s: invalid size: %zu < %zu\n",
+			 intel_uc_fw_type_repr(uc_fw->type), uc_fw->path,
+			 fw->size, size);
+		return -ENOEXEC;
+	}
+
+	/* Sanity check whether this fw is not larger than whole WOPCM memory */
+	size = __intel_uc_fw_get_upload_size(uc_fw);
+	if (unlikely(size >= i915->wopcm.size)) {
+		drm_warn(&i915->drm, "%s firmware %s: invalid size: %zu > %zu\n",
+			 intel_uc_fw_type_repr(uc_fw->type), uc_fw->path,
+			 size, (size_t)i915->wopcm.size);
+		return -E2BIG;
+	}
+
+	/* Get version numbers from the CSS header */
+	uc_fw->major_ver_found = FIELD_GET(CSS_SW_VERSION_UC_MAJOR,
+					   css->sw_version);
+	uc_fw->minor_ver_found = FIELD_GET(CSS_SW_VERSION_UC_MINOR,
+					   css->sw_version);
+
+	if (uc_fw->type == INTEL_UC_FW_TYPE_GUC)
+		uc_fw->private_data_size = css->private_data_size;
+
+	return 0;
+}
+
+/**
+ * intel_uc_fw_fetch - fetch uC firmware
+ * @uc_fw: uC firmware
+ *
+ * Fetch uC firmware into GEM obj.
+ *
+ * Return: 0 on success, a negative errno code on failure.
+ */
+int intel_uc_fw_fetch(struct intel_uc_fw *uc_fw)
+{
+	struct drm_i915_private *i915 = __uc_fw_to_gt(uc_fw)->i915;
+	struct device *dev = i915->drm.dev;
+	struct drm_i915_gem_object *obj;
+	const struct firmware *fw = NULL;
+	int err;
+
+	GEM_BUG_ON(!i915->wopcm.size);
+	GEM_BUG_ON(!intel_uc_fw_is_enabled(uc_fw));
+
+	err = i915_inject_probe_error(i915, -ENXIO);
+	if (err)
+		goto fail;
+
+	__force_fw_fetch_failures(uc_fw, -EINVAL);
+	__force_fw_fetch_failures(uc_fw, -ESTALE);
+
 	err = firmware_request_nowarn(&fw, uc_fw->path, dev);
 	if (err && !intel_uc_fw_is_overridden(uc_fw) && uc_fw->fallback.path) {
 		err = firmware_request_nowarn(&fw, uc_fw->fallback.path, dev);
@@ -366,101 +455,6 @@
 			uc_fw->minor_ver_wanted = uc_fw->fallback.minor_ver;
 		}
 	}
-	if (err)
-		goto fail;
-=======
-static int check_ccs_header(struct drm_i915_private *i915,
-			    const struct firmware *fw,
-			    struct intel_uc_fw *uc_fw)
-{
-	struct uc_css_header *css;
-	size_t size;
->>>>>>> 5493ee19
-
-	/* Check the size of the blob before examining buffer contents */
-	if (unlikely(fw->size < sizeof(struct uc_css_header))) {
-		drm_warn(&i915->drm, "%s firmware %s: invalid size: %zu < %zu\n",
-			 intel_uc_fw_type_repr(uc_fw->type), uc_fw->path,
-			 fw->size, sizeof(struct uc_css_header));
-		return -ENODATA;
-	}
-
-	css = (struct uc_css_header *)fw->data;
-
-	/* Check integrity of size values inside CSS header */
-	size = (css->header_size_dw - css->key_size_dw - css->modulus_size_dw -
-		css->exponent_size_dw) * sizeof(u32);
-	if (unlikely(size != sizeof(struct uc_css_header))) {
-		drm_warn(&i915->drm,
-			 "%s firmware %s: unexpected header size: %zu != %zu\n",
-			 intel_uc_fw_type_repr(uc_fw->type), uc_fw->path,
-			 fw->size, sizeof(struct uc_css_header));
-		return -EPROTO;
-	}
-
-	/* uCode size must calculated from other sizes */
-	uc_fw->ucode_size = (css->size_dw - css->header_size_dw) * sizeof(u32);
-
-	/* now RSA */
-	uc_fw->rsa_size = css->key_size_dw * sizeof(u32);
-
-	/* At least, it should have header, uCode and RSA. Size of all three. */
-	size = sizeof(struct uc_css_header) + uc_fw->ucode_size + uc_fw->rsa_size;
-	if (unlikely(fw->size < size)) {
-		drm_warn(&i915->drm, "%s firmware %s: invalid size: %zu < %zu\n",
-			 intel_uc_fw_type_repr(uc_fw->type), uc_fw->path,
-			 fw->size, size);
-		return -ENOEXEC;
-	}
-
-	/* Sanity check whether this fw is not larger than whole WOPCM memory */
-	size = __intel_uc_fw_get_upload_size(uc_fw);
-	if (unlikely(size >= i915->wopcm.size)) {
-		drm_warn(&i915->drm, "%s firmware %s: invalid size: %zu > %zu\n",
-			 intel_uc_fw_type_repr(uc_fw->type), uc_fw->path,
-			 size, (size_t)i915->wopcm.size);
-		return -E2BIG;
-	}
-
-	/* Get version numbers from the CSS header */
-	uc_fw->major_ver_found = FIELD_GET(CSS_SW_VERSION_UC_MAJOR,
-					   css->sw_version);
-	uc_fw->minor_ver_found = FIELD_GET(CSS_SW_VERSION_UC_MINOR,
-					   css->sw_version);
-
-	if (uc_fw->type == INTEL_UC_FW_TYPE_GUC)
-		uc_fw->private_data_size = css->private_data_size;
-
-	return 0;
-}
-
-/**
- * intel_uc_fw_fetch - fetch uC firmware
- * @uc_fw: uC firmware
- *
- * Fetch uC firmware into GEM obj.
- *
- * Return: 0 on success, a negative errno code on failure.
- */
-int intel_uc_fw_fetch(struct intel_uc_fw *uc_fw)
-{
-	struct drm_i915_private *i915 = __uc_fw_to_gt(uc_fw)->i915;
-	struct device *dev = i915->drm.dev;
-	struct drm_i915_gem_object *obj;
-	const struct firmware *fw = NULL;
-	int err;
-
-	GEM_BUG_ON(!i915->wopcm.size);
-	GEM_BUG_ON(!intel_uc_fw_is_enabled(uc_fw));
-
-	err = i915_inject_probe_error(i915, -ENXIO);
-	if (err)
-		goto fail;
-
-	__force_fw_fetch_failures(uc_fw, -EINVAL);
-	__force_fw_fetch_failures(uc_fw, -ESTALE);
-
-	err = request_firmware(&fw, uc_fw->path, dev);
 	if (err)
 		goto fail;
 
