/*
 * Zynq clock controller
 *
 *  Copyright (C) 2012 - 2013 Xilinx
 *
 *  Sören Brinkmann <soren.brinkmann@xilinx.com>
 *
 * This program is free software: you can redistribute it and/or modify
 * it under the terms of the GNU General Public License v2 as published by
 * the Free Software Foundation.
 *
 * This program is distributed in the hope that it will be useful,
 * but WITHOUT ANY WARRANTY; without even the implied warranty of
 * MERCHANTABILITY or FITNESS FOR A PARTICULAR PURPOSE.  See the
 * GNU General Public License for more details.
 *
 * You should have received a copy of the GNU General Public License
 * along with this program.  If not, see <http://www.gnu.org/licenses/>.
 */

#include <linux/clk/zynq.h>
#include <linux/clk-provider.h>
#include <linux/of.h>
#include <linux/of_address.h>
#include <linux/slab.h>
#include <linux/string.h>
#include <linux/io.h>

static void __iomem *zynq_clkc_base;

#define SLCR_ARMPLL_CTRL		(zynq_clkc_base + 0x00)
#define SLCR_DDRPLL_CTRL		(zynq_clkc_base + 0x04)
#define SLCR_IOPLL_CTRL			(zynq_clkc_base + 0x08)
#define SLCR_PLL_STATUS			(zynq_clkc_base + 0x0c)
#define SLCR_ARM_CLK_CTRL		(zynq_clkc_base + 0x20)
#define SLCR_DDR_CLK_CTRL		(zynq_clkc_base + 0x24)
#define SLCR_DCI_CLK_CTRL		(zynq_clkc_base + 0x28)
#define SLCR_APER_CLK_CTRL		(zynq_clkc_base + 0x2c)
#define SLCR_GEM0_CLK_CTRL		(zynq_clkc_base + 0x40)
#define SLCR_GEM1_CLK_CTRL		(zynq_clkc_base + 0x44)
#define SLCR_SMC_CLK_CTRL		(zynq_clkc_base + 0x48)
#define SLCR_LQSPI_CLK_CTRL		(zynq_clkc_base + 0x4c)
#define SLCR_SDIO_CLK_CTRL		(zynq_clkc_base + 0x50)
#define SLCR_UART_CLK_CTRL		(zynq_clkc_base + 0x54)
#define SLCR_SPI_CLK_CTRL		(zynq_clkc_base + 0x58)
#define SLCR_CAN_CLK_CTRL		(zynq_clkc_base + 0x5c)
#define SLCR_CAN_MIOCLK_CTRL		(zynq_clkc_base + 0x60)
#define SLCR_DBG_CLK_CTRL		(zynq_clkc_base + 0x64)
#define SLCR_PCAP_CLK_CTRL		(zynq_clkc_base + 0x68)
#define SLCR_TOPSW_CLK_CTRL		(zynq_clkc_base + 0x6c)
#define SLCR_FPGA0_CLK_CTRL		(zynq_clkc_base + 0x70)
#define SLCR_621_TRUE			(zynq_clkc_base + 0xc4)
#define SLCR_SWDT_CLK_SEL		(zynq_clkc_base + 0x204)

#define NUM_MIO_PINS	54

enum zynq_clk {
	armpll, ddrpll, iopll,
	cpu_6or4x, cpu_3or2x, cpu_2x, cpu_1x,
	ddr2x, ddr3x, dci,
	lqspi, smc, pcap, gem0, gem1, fclk0, fclk1, fclk2, fclk3, can0, can1,
	sdio0, sdio1, uart0, uart1, spi0, spi1, dma,
	usb0_aper, usb1_aper, gem0_aper, gem1_aper,
	sdio0_aper, sdio1_aper, spi0_aper, spi1_aper, can0_aper, can1_aper,
	i2c0_aper, i2c1_aper, uart0_aper, uart1_aper, gpio_aper, lqspi_aper,
	smc_aper, swdt, dbg_trc, dbg_apb, clk_max};

static struct clk *ps_clk;
static struct clk *clks[clk_max];
static struct clk_onecell_data clk_data;

static DEFINE_SPINLOCK(armpll_lock);
static DEFINE_SPINLOCK(ddrpll_lock);
static DEFINE_SPINLOCK(iopll_lock);
static DEFINE_SPINLOCK(armclk_lock);
static DEFINE_SPINLOCK(swdtclk_lock);
static DEFINE_SPINLOCK(ddrclk_lock);
static DEFINE_SPINLOCK(dciclk_lock);
static DEFINE_SPINLOCK(gem0clk_lock);
static DEFINE_SPINLOCK(gem1clk_lock);
static DEFINE_SPINLOCK(canclk_lock);
static DEFINE_SPINLOCK(canmioclk_lock);
static DEFINE_SPINLOCK(dbgclk_lock);
static DEFINE_SPINLOCK(aperclk_lock);

static const char dummy_nm[] __initconst = "dummy_name";

static const char *armpll_parents[] __initdata = {"armpll_int", "ps_clk"};
static const char *ddrpll_parents[] __initdata = {"ddrpll_int", "ps_clk"};
static const char *iopll_parents[] __initdata = {"iopll_int", "ps_clk"};
static const char *gem0_mux_parents[] __initdata = {"gem0_div1", dummy_nm};
static const char *gem1_mux_parents[] __initdata = {"gem1_div1", dummy_nm};
static const char *can0_mio_mux2_parents[] __initdata = {"can0_gate",
	"can0_mio_mux"};
static const char *can1_mio_mux2_parents[] __initdata = {"can1_gate",
	"can1_mio_mux"};
static const char *dbg_emio_mux_parents[] __initdata = {"dbg_div",
	dummy_nm};

static const char *dbgtrc_emio_input_names[] __initdata = {"trace_emio_clk"};
static const char *gem0_emio_input_names[] __initdata = {"gem0_emio_clk"};
static const char *gem1_emio_input_names[] __initdata = {"gem1_emio_clk"};
static const char *swdt_ext_clk_input_names[] __initdata = {"swdt_ext_clk"};

#ifdef CONFIG_SUSPEND
unsigned int zynq_clk_suspended;
static struct clk *armpll_save_parent;
static struct clk *iopll_save_parent;

#define TOPSW_CLK_CTRL_DIS_MASK	BIT(0)

int zynq_clk_suspend_early(void)
{
	int ret;

	zynq_clk_suspended = 1;

	iopll_save_parent = clk_get_parent(clks[iopll]);
	armpll_save_parent = clk_get_parent(clks[armpll]);

	ret = clk_set_parent(clks[iopll], ps_clk);
	if (ret)
		pr_info("%s: reparent iopll failed %d\n", __func__, ret);

	ret = clk_set_parent(clks[armpll], ps_clk);
	if (ret)
		pr_info("%s: reparent armpll failed %d\n", __func__, ret);

	return 0;
}

void zynq_clk_resume_late(void)
{
	clk_set_parent(clks[armpll], armpll_save_parent);
	clk_set_parent(clks[iopll], iopll_save_parent);

	zynq_clk_suspended = 0;
}

void zynq_clk_topswitch_enable(void)
{
	u32 reg;

	reg = readl(SLCR_TOPSW_CLK_CTRL);
	reg &= ~TOPSW_CLK_CTRL_DIS_MASK;
	writel(reg, SLCR_TOPSW_CLK_CTRL);
}

void zynq_clk_topswitch_disable(void)
{
	u32 reg;

	reg = readl(SLCR_TOPSW_CLK_CTRL);
	reg |= TOPSW_CLK_CTRL_DIS_MASK;
	writel(reg, SLCR_TOPSW_CLK_CTRL);
}
#endif

static void __init zynq_clk_register_fclk(enum zynq_clk fclk,
		const char *clk_name, void __iomem *fclk_ctrl_reg,
		const char **parents, int enable)
{
	struct clk *clk;
	u32 enable_reg;
	char *mux_name;
	char *div0_name;
	char *div1_name;
	spinlock_t *fclk_lock;
	spinlock_t *fclk_gate_lock;
	void __iomem *fclk_gate_reg = fclk_ctrl_reg + 8;

	fclk_lock = kmalloc(sizeof(*fclk_lock), GFP_KERNEL);
	if (!fclk_lock)
		goto err;
	fclk_gate_lock = kmalloc(sizeof(*fclk_gate_lock), GFP_KERNEL);
	if (!fclk_gate_lock)
		goto err_fclk_gate_lock;
	spin_lock_init(fclk_lock);
	spin_lock_init(fclk_gate_lock);

	mux_name = kasprintf(GFP_KERNEL, "%s_mux", clk_name);
	if (!mux_name)
		goto err_mux_name;
	div0_name = kasprintf(GFP_KERNEL, "%s_div0", clk_name);
	if (!div0_name)
		goto err_div0_name;
	div1_name = kasprintf(GFP_KERNEL, "%s_div1", clk_name);
	if (!div1_name)
		goto err_div1_name;

	clk = clk_register_mux(NULL, mux_name, parents, 4,
			CLK_SET_RATE_NO_REPARENT, fclk_ctrl_reg, 4, 2, 0,
			fclk_lock);

	clk = clk_register_divider(NULL, div0_name, mux_name,
			0, fclk_ctrl_reg, 8, 6, CLK_DIVIDER_ONE_BASED |
			CLK_DIVIDER_ALLOW_ZERO, fclk_lock);

	clk = clk_register_divider(NULL, div1_name, div0_name,
			CLK_SET_RATE_PARENT, fclk_ctrl_reg, 20, 6,
			CLK_DIVIDER_ONE_BASED | CLK_DIVIDER_ALLOW_ZERO,
			fclk_lock);

	clks[fclk] = clk_register_gate(NULL, clk_name,
			div1_name, CLK_SET_RATE_PARENT, fclk_gate_reg,
			0, CLK_GATE_SET_TO_DISABLE, fclk_gate_lock);
	enable_reg = readl(fclk_gate_reg) & 1;
	if (enable && !enable_reg) {
		if (clk_prepare_enable(clks[fclk]))
			pr_warn("%s: FCLK%u enable failed\n", __func__,
					fclk - fclk0);
	}
	kfree(mux_name);
	kfree(div0_name);
	kfree(div1_name);

	return;

err_div1_name:
	kfree(div0_name);
err_div0_name:
	kfree(mux_name);
err_mux_name:
	kfree(fclk_gate_lock);
err_fclk_gate_lock:
	kfree(fclk_lock);
err:
	clks[fclk] = ERR_PTR(-ENOMEM);
}

static void __init zynq_clk_register_periph_clk(enum zynq_clk clk0,
		enum zynq_clk clk1, const char *clk_name0,
		const char *clk_name1, void __iomem *clk_ctrl,
		const char **parents, unsigned int two_gates)
{
	struct clk *clk;
	char *mux_name;
	char *div_name;
	spinlock_t *lock;

	lock = kmalloc(sizeof(*lock), GFP_KERNEL);
	if (!lock)
		goto err;
	spin_lock_init(lock);

	mux_name = kasprintf(GFP_KERNEL, "%s_mux", clk_name0);
	div_name = kasprintf(GFP_KERNEL, "%s_div", clk_name0);

	clk = clk_register_mux(NULL, mux_name, parents, 4,
			CLK_SET_RATE_NO_REPARENT, clk_ctrl, 4, 2, 0, lock);

	clk = clk_register_divider(NULL, div_name, mux_name, 0, clk_ctrl, 8, 6,
			CLK_DIVIDER_ONE_BASED | CLK_DIVIDER_ALLOW_ZERO, lock);

	clks[clk0] = clk_register_gate(NULL, clk_name0, div_name,
			CLK_SET_RATE_PARENT, clk_ctrl, 0, 0, lock);
	if (two_gates)
		clks[clk1] = clk_register_gate(NULL, clk_name1, div_name,
				CLK_SET_RATE_PARENT, clk_ctrl, 1, 0, lock);

	kfree(mux_name);
	kfree(div_name);

	return;

err:
	clks[clk0] = ERR_PTR(-ENOMEM);
	if (two_gates)
		clks[clk1] = ERR_PTR(-ENOMEM);
}

static void __init zynq_clk_setup(struct device_node *np)
{
	int i;
	u32 tmp;
	int ret;
	struct clk *clk;
	char *clk_name;
<<<<<<< HEAD
	unsigned int fclk_enable;
=======
	unsigned int fclk_enable = 0;
>>>>>>> 455c6fdb
	const char *clk_output_name[clk_max];
	const char *cpu_parents[4];
	const char *periph_parents[4];
	const char *swdt_ext_clk_mux_parents[2];
	const char *can_mio_mux_parents[NUM_MIO_PINS];

	pr_info("Zynq clock init\n");

	/* get clock output names from DT */
	for (i = 0; i < clk_max; i++) {
		if (of_property_read_string_index(np, "clock-output-names",
				  i, &clk_output_name[i])) {
			pr_err("%s: clock output name not in DT\n", __func__);
			BUG();
		}
	}
	cpu_parents[0] = clk_output_name[armpll];
	cpu_parents[1] = clk_output_name[armpll];
	cpu_parents[2] = clk_output_name[ddrpll];
	cpu_parents[3] = clk_output_name[iopll];
	periph_parents[0] = clk_output_name[iopll];
	periph_parents[1] = clk_output_name[iopll];
	periph_parents[2] = clk_output_name[armpll];
	periph_parents[3] = clk_output_name[ddrpll];

	of_property_read_u32(np, "fclk-enable", &fclk_enable);

	/* ps_clk */
	ret = of_property_read_u32(np, "ps-clk-frequency", &tmp);
	if (ret) {
		pr_warn("ps_clk frequency not specified, using 33 MHz.\n");
		tmp = 33333333;
	}
	ps_clk = clk_register_fixed_rate(NULL, "ps_clk", NULL, CLK_IS_ROOT,
			tmp);

	ret = of_property_read_u32(np, "fclk-enable", &fclk_enable);
	if (ret)
		fclk_enable = 0xf;

	/* PLLs */
	clk = clk_register_zynq_pll("armpll_int", "ps_clk", SLCR_ARMPLL_CTRL,
			SLCR_PLL_STATUS, 0, &armpll_lock);
	clks[armpll] = clk_register_mux(NULL, clk_output_name[armpll],
			armpll_parents, 2, CLK_SET_RATE_NO_REPARENT,
			SLCR_ARMPLL_CTRL, 4, 1, 0, &armpll_lock);

	clk = clk_register_zynq_pll("ddrpll_int", "ps_clk", SLCR_DDRPLL_CTRL,
			SLCR_PLL_STATUS, 1, &ddrpll_lock);
	clks[ddrpll] = clk_register_mux(NULL, clk_output_name[ddrpll],
			ddrpll_parents, 2, CLK_SET_RATE_NO_REPARENT,
			SLCR_DDRPLL_CTRL, 4, 1, 0, &ddrpll_lock);

	clk = clk_register_zynq_pll("iopll_int", "ps_clk", SLCR_IOPLL_CTRL,
			SLCR_PLL_STATUS, 2, &iopll_lock);
	clks[iopll] = clk_register_mux(NULL, clk_output_name[iopll],
			iopll_parents, 2, CLK_SET_RATE_NO_REPARENT,
			SLCR_IOPLL_CTRL, 4, 1, 0, &iopll_lock);

	/* CPU clocks */
	tmp = readl(SLCR_621_TRUE) & 1;
	clk = clk_register_mux(NULL, "cpu_mux", cpu_parents, 4,
			CLK_SET_RATE_NO_REPARENT, SLCR_ARM_CLK_CTRL, 4, 2, 0,
			&armclk_lock);
	clk = clk_register_divider(NULL, "cpu_div", "cpu_mux", 0,
			SLCR_ARM_CLK_CTRL, 8, 6, CLK_DIVIDER_ONE_BASED |
			CLK_DIVIDER_ALLOW_ZERO, &armclk_lock);

	clks[cpu_6or4x] = clk_register_gate(NULL, clk_output_name[cpu_6or4x],
			"cpu_div", CLK_SET_RATE_PARENT | CLK_IGNORE_UNUSED,
			SLCR_ARM_CLK_CTRL, 24, 0, &armclk_lock);

	clk = clk_register_fixed_factor(NULL, "cpu_3or2x_div", "cpu_div", 0,
			1, 2);
	clks[cpu_3or2x] = clk_register_gate(NULL, clk_output_name[cpu_3or2x],
			"cpu_3or2x_div", CLK_IGNORE_UNUSED,
			SLCR_ARM_CLK_CTRL, 25, 0, &armclk_lock);

	clk = clk_register_fixed_factor(NULL, "cpu_2x_div", "cpu_div", 0, 1,
			2 + tmp);
	clks[cpu_2x] = clk_register_gate(NULL, clk_output_name[cpu_2x],
			"cpu_2x_div", CLK_IGNORE_UNUSED, SLCR_ARM_CLK_CTRL,
			26, 0, &armclk_lock);

	clk = clk_register_fixed_factor(NULL, "cpu_1x_div", "cpu_div", 0, 1,
			4 + 2 * tmp);
	clks[cpu_1x] = clk_register_gate(NULL, clk_output_name[cpu_1x],
			"cpu_1x_div", CLK_IGNORE_UNUSED, SLCR_ARM_CLK_CTRL, 27,
			0, &armclk_lock);

	/* Timers */
	swdt_ext_clk_mux_parents[0] = clk_output_name[cpu_1x];
	for (i = 0; i < ARRAY_SIZE(swdt_ext_clk_input_names); i++) {
		int idx = of_property_match_string(np, "clock-names",
				swdt_ext_clk_input_names[i]);
		if (idx >= 0)
			swdt_ext_clk_mux_parents[i + 1] =
				of_clk_get_parent_name(np, idx);
		else
			swdt_ext_clk_mux_parents[i + 1] = dummy_nm;
	}
	clks[swdt] = clk_register_mux(NULL, clk_output_name[swdt],
			swdt_ext_clk_mux_parents, 2, CLK_SET_RATE_PARENT |
			CLK_SET_RATE_NO_REPARENT, SLCR_SWDT_CLK_SEL, 0, 1, 0,
			&swdtclk_lock);

	/* DDR clocks */
	clk = clk_register_divider(NULL, "ddr2x_div", "ddrpll", 0,
			SLCR_DDR_CLK_CTRL, 26, 6, CLK_DIVIDER_ONE_BASED |
			CLK_DIVIDER_ALLOW_ZERO, &ddrclk_lock);
	clks[ddr2x] = clk_register_gate(NULL, clk_output_name[ddr2x],
			"ddr2x_div", 0, SLCR_DDR_CLK_CTRL, 1, 0, &ddrclk_lock);
	clk_prepare_enable(clks[ddr2x]);
	clk = clk_register_divider(NULL, "ddr3x_div", "ddrpll", 0,
			SLCR_DDR_CLK_CTRL, 20, 6, CLK_DIVIDER_ONE_BASED |
			CLK_DIVIDER_ALLOW_ZERO, &ddrclk_lock);
	clks[ddr3x] = clk_register_gate(NULL, clk_output_name[ddr3x],
			"ddr3x_div", 0, SLCR_DDR_CLK_CTRL, 0, 0, &ddrclk_lock);
	clk_prepare_enable(clks[ddr3x]);

	clk = clk_register_divider(NULL, "dci_div0", "ddrpll", 0,
			SLCR_DCI_CLK_CTRL, 8, 6, CLK_DIVIDER_ONE_BASED |
			CLK_DIVIDER_ALLOW_ZERO, &dciclk_lock);
	clk = clk_register_divider(NULL, "dci_div1", "dci_div0",
			CLK_SET_RATE_PARENT, SLCR_DCI_CLK_CTRL, 20, 6,
			CLK_DIVIDER_ONE_BASED | CLK_DIVIDER_ALLOW_ZERO,
			&dciclk_lock);
	clks[dci] = clk_register_gate(NULL, clk_output_name[dci], "dci_div1",
			CLK_SET_RATE_PARENT, SLCR_DCI_CLK_CTRL, 0, 0,
			&dciclk_lock);
	clk_prepare_enable(clks[dci]);

	/* Peripheral clocks */
	for (i = fclk0; i <= fclk3; i++) {
		int enable = !!(fclk_enable & BIT(i - fclk0));
		zynq_clk_register_fclk(i, clk_output_name[i],
				SLCR_FPGA0_CLK_CTRL + 0x10 * (i - fclk0),
				periph_parents, enable);
	}

	zynq_clk_register_periph_clk(lqspi, 0, clk_output_name[lqspi], NULL,
			SLCR_LQSPI_CLK_CTRL, periph_parents, 0);

	zynq_clk_register_periph_clk(smc, 0, clk_output_name[smc], NULL,
			SLCR_SMC_CLK_CTRL, periph_parents, 0);

	zynq_clk_register_periph_clk(pcap, 0, clk_output_name[pcap], NULL,
			SLCR_PCAP_CLK_CTRL, periph_parents, 0);

	zynq_clk_register_periph_clk(sdio0, sdio1, clk_output_name[sdio0],
			clk_output_name[sdio1], SLCR_SDIO_CLK_CTRL,
			periph_parents, 1);

	zynq_clk_register_periph_clk(uart0, uart1, clk_output_name[uart0],
			clk_output_name[uart1], SLCR_UART_CLK_CTRL,
			periph_parents, 1);

	zynq_clk_register_periph_clk(spi0, spi1, clk_output_name[spi0],
			clk_output_name[spi1], SLCR_SPI_CLK_CTRL,
			periph_parents, 1);

	for (i = 0; i < ARRAY_SIZE(gem0_emio_input_names); i++) {
		int idx = of_property_match_string(np, "clock-names",
				gem0_emio_input_names[i]);
		if (idx >= 0)
			gem0_mux_parents[i + 1] = of_clk_get_parent_name(np,
					idx);
	}
	clk = clk_register_mux(NULL, "gem0_mux", periph_parents, 4,
			CLK_SET_RATE_NO_REPARENT, SLCR_GEM0_CLK_CTRL, 4, 2, 0,
			&gem0clk_lock);
	clk = clk_register_divider(NULL, "gem0_div0", "gem0_mux", 0,
			SLCR_GEM0_CLK_CTRL, 8, 6, CLK_DIVIDER_ONE_BASED |
			CLK_DIVIDER_ALLOW_ZERO, &gem0clk_lock);
	clk = clk_register_divider(NULL, "gem0_div1", "gem0_div0",
			CLK_SET_RATE_PARENT, SLCR_GEM0_CLK_CTRL, 20, 6,
			CLK_DIVIDER_ONE_BASED | CLK_DIVIDER_ALLOW_ZERO,
			&gem0clk_lock);
	clk = clk_register_mux(NULL, "gem0_emio_mux", gem0_mux_parents, 2,
			CLK_SET_RATE_PARENT | CLK_SET_RATE_NO_REPARENT,
			SLCR_GEM0_CLK_CTRL, 6, 1, 0,
			&gem0clk_lock);
	clks[gem0] = clk_register_gate(NULL, clk_output_name[gem0],
			"gem0_emio_mux", CLK_SET_RATE_PARENT,
			SLCR_GEM0_CLK_CTRL, 0, 0, &gem0clk_lock);

	for (i = 0; i < ARRAY_SIZE(gem1_emio_input_names); i++) {
		int idx = of_property_match_string(np, "clock-names",
				gem1_emio_input_names[i]);
		if (idx >= 0)
			gem1_mux_parents[i + 1] = of_clk_get_parent_name(np,
					idx);
	}
	clk = clk_register_mux(NULL, "gem1_mux", periph_parents, 4,
			CLK_SET_RATE_NO_REPARENT, SLCR_GEM1_CLK_CTRL, 4, 2, 0,
			&gem1clk_lock);
	clk = clk_register_divider(NULL, "gem1_div0", "gem1_mux", 0,
			SLCR_GEM1_CLK_CTRL, 8, 6, CLK_DIVIDER_ONE_BASED |
			CLK_DIVIDER_ALLOW_ZERO, &gem1clk_lock);
	clk = clk_register_divider(NULL, "gem1_div1", "gem1_div0",
			CLK_SET_RATE_PARENT, SLCR_GEM1_CLK_CTRL, 20, 6,
			CLK_DIVIDER_ONE_BASED | CLK_DIVIDER_ALLOW_ZERO,
			&gem1clk_lock);
	clk = clk_register_mux(NULL, "gem1_emio_mux", gem1_mux_parents, 2,
			CLK_SET_RATE_PARENT | CLK_SET_RATE_NO_REPARENT,
			SLCR_GEM1_CLK_CTRL, 6, 1, 0,
			&gem1clk_lock);
	clks[gem1] = clk_register_gate(NULL, clk_output_name[gem1],
			"gem1_emio_mux", CLK_SET_RATE_PARENT,
			SLCR_GEM1_CLK_CTRL, 0, 0, &gem1clk_lock);

	tmp = strlen("mio_clk_00x");
	clk_name = kmalloc(tmp, GFP_KERNEL);
	for (i = 0; i < NUM_MIO_PINS; i++) {
		int idx;

		snprintf(clk_name, tmp, "mio_clk_%2.2d", i);
		idx = of_property_match_string(np, "clock-names", clk_name);
		if (idx >= 0)
			can_mio_mux_parents[i] = of_clk_get_parent_name(np,
						idx);
		else
			can_mio_mux_parents[i] = dummy_nm;
	}
	kfree(clk_name);
	clk = clk_register_mux(NULL, "can_mux", periph_parents, 4,
			CLK_SET_RATE_NO_REPARENT, SLCR_CAN_CLK_CTRL, 4, 2, 0,
			&canclk_lock);
	clk = clk_register_divider(NULL, "can_div0", "can_mux", 0,
			SLCR_CAN_CLK_CTRL, 8, 6, CLK_DIVIDER_ONE_BASED |
			CLK_DIVIDER_ALLOW_ZERO, &canclk_lock);
	clk = clk_register_divider(NULL, "can_div1", "can_div0",
			CLK_SET_RATE_PARENT, SLCR_CAN_CLK_CTRL, 20, 6,
			CLK_DIVIDER_ONE_BASED | CLK_DIVIDER_ALLOW_ZERO,
			&canclk_lock);
	clk = clk_register_gate(NULL, "can0_gate", "can_div1",
			CLK_SET_RATE_PARENT, SLCR_CAN_CLK_CTRL, 0, 0,
			&canclk_lock);
	clk = clk_register_gate(NULL, "can1_gate", "can_div1",
			CLK_SET_RATE_PARENT, SLCR_CAN_CLK_CTRL, 1, 0,
			&canclk_lock);
	clk = clk_register_mux(NULL, "can0_mio_mux",
			can_mio_mux_parents, 54, CLK_SET_RATE_PARENT |
			CLK_SET_RATE_NO_REPARENT, SLCR_CAN_MIOCLK_CTRL, 0, 6, 0,
			&canmioclk_lock);
	clk = clk_register_mux(NULL, "can1_mio_mux",
			can_mio_mux_parents, 54, CLK_SET_RATE_PARENT |
			CLK_SET_RATE_NO_REPARENT, SLCR_CAN_MIOCLK_CTRL, 16, 6,
			0, &canmioclk_lock);
	clks[can0] = clk_register_mux(NULL, clk_output_name[can0],
			can0_mio_mux2_parents, 2, CLK_SET_RATE_PARENT |
			CLK_SET_RATE_NO_REPARENT, SLCR_CAN_MIOCLK_CTRL, 6, 1, 0,
			&canmioclk_lock);
	clks[can1] = clk_register_mux(NULL, clk_output_name[can1],
			can1_mio_mux2_parents, 2, CLK_SET_RATE_PARENT |
			CLK_SET_RATE_NO_REPARENT, SLCR_CAN_MIOCLK_CTRL, 22, 1,
			0, &canmioclk_lock);

	for (i = 0; i < ARRAY_SIZE(dbgtrc_emio_input_names); i++) {
		int idx = of_property_match_string(np, "clock-names",
				dbgtrc_emio_input_names[i]);
		if (idx >= 0)
			dbg_emio_mux_parents[i + 1] = of_clk_get_parent_name(np,
					idx);
	}
	clk = clk_register_mux(NULL, "dbg_mux", periph_parents, 4,
			CLK_SET_RATE_NO_REPARENT, SLCR_DBG_CLK_CTRL, 4, 2, 0,
			&dbgclk_lock);
	clk = clk_register_divider(NULL, "dbg_div", "dbg_mux", 0,
			SLCR_DBG_CLK_CTRL, 8, 6, CLK_DIVIDER_ONE_BASED |
			CLK_DIVIDER_ALLOW_ZERO, &dbgclk_lock);
	clk = clk_register_mux(NULL, "dbg_emio_mux", dbg_emio_mux_parents, 2,
			CLK_SET_RATE_NO_REPARENT, SLCR_DBG_CLK_CTRL, 6, 1, 0,
			&dbgclk_lock);
	clks[dbg_trc] = clk_register_gate(NULL, clk_output_name[dbg_trc],
			"dbg_emio_mux", CLK_SET_RATE_PARENT, SLCR_DBG_CLK_CTRL,
			0, 0, &dbgclk_lock);
	clks[dbg_apb] = clk_register_gate(NULL, clk_output_name[dbg_apb],
			clk_output_name[cpu_1x], 0, SLCR_DBG_CLK_CTRL, 1, 0,
			&dbgclk_lock);

	/* One gated clock for all APER clocks. */
	clks[dma] = clk_register_gate(NULL, clk_output_name[dma],
			clk_output_name[cpu_2x], 0, SLCR_APER_CLK_CTRL, 0, 0,
			&aperclk_lock);
	clks[usb0_aper] = clk_register_gate(NULL, clk_output_name[usb0_aper],
			clk_output_name[cpu_1x], 0, SLCR_APER_CLK_CTRL, 2, 0,
			&aperclk_lock);
	clks[usb1_aper] = clk_register_gate(NULL, clk_output_name[usb1_aper],
			clk_output_name[cpu_1x], 0, SLCR_APER_CLK_CTRL, 3, 0,
			&aperclk_lock);
	clks[gem0_aper] = clk_register_gate(NULL, clk_output_name[gem0_aper],
			clk_output_name[cpu_1x], 0, SLCR_APER_CLK_CTRL, 6, 0,
			&aperclk_lock);
	clks[gem1_aper] = clk_register_gate(NULL, clk_output_name[gem1_aper],
			clk_output_name[cpu_1x], 0, SLCR_APER_CLK_CTRL, 7, 0,
			&aperclk_lock);
	clks[sdio0_aper] = clk_register_gate(NULL, clk_output_name[sdio0_aper],
			clk_output_name[cpu_1x], 0, SLCR_APER_CLK_CTRL, 10, 0,
			&aperclk_lock);
	clks[sdio1_aper] = clk_register_gate(NULL, clk_output_name[sdio1_aper],
			clk_output_name[cpu_1x], 0, SLCR_APER_CLK_CTRL, 11, 0,
			&aperclk_lock);
	clks[spi0_aper] = clk_register_gate(NULL, clk_output_name[spi0_aper],
			clk_output_name[cpu_1x], 0, SLCR_APER_CLK_CTRL, 14, 0,
			&aperclk_lock);
	clks[spi1_aper] = clk_register_gate(NULL, clk_output_name[spi1_aper],
			clk_output_name[cpu_1x], 0, SLCR_APER_CLK_CTRL, 15, 0,
			&aperclk_lock);
	clks[can0_aper] = clk_register_gate(NULL, clk_output_name[can0_aper],
			clk_output_name[cpu_1x], 0, SLCR_APER_CLK_CTRL, 16, 0,
			&aperclk_lock);
	clks[can1_aper] = clk_register_gate(NULL, clk_output_name[can1_aper],
			clk_output_name[cpu_1x], 0, SLCR_APER_CLK_CTRL, 17, 0,
			&aperclk_lock);
	clks[i2c0_aper] = clk_register_gate(NULL, clk_output_name[i2c0_aper],
			clk_output_name[cpu_1x], 0, SLCR_APER_CLK_CTRL, 18, 0,
			&aperclk_lock);
	clks[i2c1_aper] = clk_register_gate(NULL, clk_output_name[i2c1_aper],
			clk_output_name[cpu_1x], 0, SLCR_APER_CLK_CTRL, 19, 0,
			&aperclk_lock);
	clks[uart0_aper] = clk_register_gate(NULL, clk_output_name[uart0_aper],
			clk_output_name[cpu_1x], 0, SLCR_APER_CLK_CTRL, 20, 0,
			&aperclk_lock);
	clks[uart1_aper] = clk_register_gate(NULL, clk_output_name[uart1_aper],
			clk_output_name[cpu_1x], 0, SLCR_APER_CLK_CTRL, 21, 0,
			&aperclk_lock);
	clks[gpio_aper] = clk_register_gate(NULL, clk_output_name[gpio_aper],
			clk_output_name[cpu_1x], 0, SLCR_APER_CLK_CTRL, 22, 0,
			&aperclk_lock);
	clks[lqspi_aper] = clk_register_gate(NULL, clk_output_name[lqspi_aper],
			clk_output_name[cpu_1x], 0, SLCR_APER_CLK_CTRL, 23, 0,
			&aperclk_lock);
	clks[smc_aper] = clk_register_gate(NULL, clk_output_name[smc_aper],
			clk_output_name[cpu_1x], 0, SLCR_APER_CLK_CTRL, 24, 0,
			&aperclk_lock);

	for (i = 0; i < ARRAY_SIZE(clks); i++) {
		if (IS_ERR(clks[i])) {
			pr_err("Zynq clk %d: register failed with %ld\n",
			       i, PTR_ERR(clks[i]));
			BUG();
		}
	}

	clk_data.clks = clks;
	clk_data.clk_num = ARRAY_SIZE(clks);
	of_clk_add_provider(np, of_clk_src_onecell_get, &clk_data);
}

CLK_OF_DECLARE(zynq_clkc, "xlnx,ps7-clkc", zynq_clk_setup);

void __init zynq_clock_init(void)
{
	struct device_node *np;
	struct device_node *slcr;
	struct resource res;

	np = of_find_compatible_node(NULL, NULL, "xlnx,ps7-clkc");
	if (!np) {
		pr_err("%s: clkc node not found\n", __func__);
		goto np_err;
	}

	if (of_address_to_resource(np, 0, &res)) {
		pr_err("%s: failed to get resource\n", np->name);
		goto np_err;
	}

	slcr = of_get_parent(np);

	if (slcr->data) {
		zynq_clkc_base = (__force void __iomem *)slcr->data + res.start;
	} else {
		pr_err("%s: Unable to get I/O memory\n", np->name);
		of_node_put(slcr);
		goto np_err;
	}

	pr_info("%s: clkc starts at %p\n", __func__, zynq_clkc_base);

	of_node_put(slcr);
	of_node_put(np);

	return;

np_err:
	of_node_put(np);
	BUG();
	return;
}<|MERGE_RESOLUTION|>--- conflicted
+++ resolved
@@ -276,11 +276,7 @@
 	int ret;
 	struct clk *clk;
 	char *clk_name;
-<<<<<<< HEAD
-	unsigned int fclk_enable;
-=======
 	unsigned int fclk_enable = 0;
->>>>>>> 455c6fdb
 	const char *clk_output_name[clk_max];
 	const char *cpu_parents[4];
 	const char *periph_parents[4];
