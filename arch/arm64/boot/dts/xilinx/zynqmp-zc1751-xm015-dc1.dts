--- conflicted
+++ resolved
@@ -390,11 +390,7 @@
 	ceva,p1-burst-params = /bits/ 8 <0x13 0x08 0x4A 0x06>;
 	ceva,p1-retry-params = /bits/ 16 <0x96A4 0x3FFC>;
 	phy-names = "sata-phy";
-<<<<<<< HEAD
-	phys = <&lane3 PHY_TYPE_SATA 1 3 150000000>;
-=======
 	phys = <&psgtr 3 PHY_TYPE_SATA 1 3>;
->>>>>>> a4adc2c2
 };
 
 /* eMMC */
@@ -409,26 +405,13 @@
 /* SD1 with level shifter */
 &sdhci1 {
 	status = "okay";
-<<<<<<< HEAD
-	pinctrl-names = "default";
-	pinctrl-0 = <&pinctrl_sdhci1_default>;
-=======
->>>>>>> a4adc2c2
 	/*
 	 * This property should be removed for supporting UHS mode
 	 */
 	no-1-8-v;
-<<<<<<< HEAD
-	xlnx,mio-bank = <1>;
-};
-
-&serdes {
-	status = "okay";
-=======
 	pinctrl-names = "default";
 	pinctrl-0 = <&pinctrl_sdhci1_default>;
 	xlnx,mio-bank = <1>;
->>>>>>> a4adc2c2
 };
 
 &uart0 {
@@ -449,23 +432,14 @@
 	dr_mode = "host";
 	snps,usb3_lpm_capable;
 	phy-names = "usb3-phy";
-<<<<<<< HEAD
-	phys = <&lane2 PHY_TYPE_USB3 0 2 26000000>;
-=======
 	phys = <&psgtr 2 PHY_TYPE_USB3 0 2>;
->>>>>>> a4adc2c2
 };
 
 &zynqmp_dpsub {
 	status = "okay";
 	phy-names = "dp-phy0", "dp-phy1";
-<<<<<<< HEAD
-	phys = <&lane1 PHY_TYPE_DP 0 0 27000000>,
-	       <&lane0 PHY_TYPE_DP 1 1 27000000>;
-=======
 	phys = <&psgtr 1 PHY_TYPE_DP 0 0>,
 	       <&psgtr 0 PHY_TYPE_DP 1 1>;
->>>>>>> a4adc2c2
 };
 
 &zynqmp_dp_snd_pcm0 {
@@ -484,10 +458,6 @@
 	status = "okay";
 };
 
-<<<<<<< HEAD
-&xlnx_dpdma {
-=======
 &zynqmp_dpdma {
->>>>>>> a4adc2c2
 	status = "okay";
 };