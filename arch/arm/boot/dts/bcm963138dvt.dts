// SPDX-License-Identifier: GPL-2.0
/*
 * Broadcom BCM63138 Reference Board DTS
 */

/dts-v1/;

#include "bcm63138.dtsi"

/ {
	compatible = "brcm,BCM963138DVT", "brcm,bcm63138";
	model = "Broadcom BCM963138DVT";

	chosen {
		bootargs = "console=ttyS0,115200";
		stdout-path = &serial0;
	};

<<<<<<< HEAD
	memory {
=======
	memory@0 {
>>>>>>> f90b8fda
		device_type = "memory";
		reg = <0x0 0x08000000>;
	};

};

&serial0 {
	status = "okay";
};

&serial1 {
	status = "okay";
};

&nand {
	status = "okay";

	nandcs@0 {
		compatible = "brcm,nandcs";
		reg = <0>;
		nand-ecc-strength = <4>;
		nand-ecc-step-size = <512>;
		brcm,nand-oob-sectors-size = <16>;
	};
};

&ahci {
	status = "okay";
};

&sata_phy {
	status = "okay";
};<|MERGE_RESOLUTION|>--- conflicted
+++ resolved
@@ -16,11 +16,7 @@
 		stdout-path = &serial0;
 	};
 
-<<<<<<< HEAD
-	memory {
-=======
 	memory@0 {
->>>>>>> f90b8fda
 		device_type = "memory";
 		reg = <0x0 0x08000000>;
 	};
