--- conflicted
+++ resolved
@@ -41,8 +41,6 @@
 };
 
 /*
-<<<<<<< HEAD
-=======
  * Default to sld_off because most systems do not support split lock detection
  * split_lock_setup() will switch this to sld_warn on systems that support
  * split lock detect, unless there is a command line override.
@@ -51,7 +49,6 @@
 static u64 msr_test_ctrl_cache __ro_after_init;
 
 /*
->>>>>>> 04d5ce62
  * Processors which have self-snooping capability can handle conflicting
  * memory type across CPUs by snooping its own cache. However, there exists
  * CPU models in which having conflicting memory types still leads to
