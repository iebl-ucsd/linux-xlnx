#
# For a description of the syntax of this configuration file,
# see Documentation/kbuild/kconfig-language.txt.
#

config TMS320C6X
	def_bool y
	select CLKDEV_LOOKUP
	select GENERIC_IRQ_SHOW
	select HAVE_ARCH_TRACEHOOK
	select HAVE_DMA_API_DEBUG
	select HAVE_GENERIC_HARDIRQS
	select HAVE_MEMBLOCK
<<<<<<< HEAD
	select HAVE_SPARSE_IRQ
	select IRQ_DOMAIN
=======
	select SPARSE_IRQ
>>>>>>> b0df8986
	select OF
	select OF_EARLY_FLATTREE

config MMU
	def_bool n

config ZONE_DMA
	def_bool y

config FPU
	def_bool n

config HIGHMEM
	def_bool n

config NUMA
	def_bool n

config RWSEM_GENERIC_SPINLOCK
	def_bool y

config RWSEM_XCHGADD_ALGORITHM
	def_bool n

config GENERIC_CALIBRATE_DELAY
	def_bool y

config GENERIC_HWEIGHT
	def_bool y

config GENERIC_CLOCKEVENTS
	def_bool y

config GENERIC_CLOCKEVENTS_BROADCAST
	bool

config GENERIC_BUG
	def_bool y

config COMMON_CLKDEV
	def_bool y

config C6X_BIG_KERNEL
	bool "Build a big kernel"
	help
	  The C6X function call instruction has a limited range of +/- 2MiB.
	  This is sufficient for most kernels, but some kernel configurations
	  with lots of compiled-in functionality may require a larger range
	  for function calls. Use this option to have the compiler generate
	  function calls with 32-bit range. This will make the kernel both
	  larger and slower.

	  If unsure, say N.

source "init/Kconfig"

# Use the generic interrupt handling code in kernel/irq/

source "kernel/Kconfig.freezer"

config CMDLINE_BOOL
	bool "Default bootloader kernel arguments"

config CMDLINE
	string "Kernel command line"
	depends on CMDLINE_BOOL
	default "console=ttyS0,57600"
	help
	  On some architectures there is currently no way for the boot loader
	  to pass arguments to the kernel. For these architectures, you should
	  supply some command-line options at build time by entering them
	  here.

config CMDLINE_FORCE
	bool "Force default kernel command string"
	depends on CMDLINE_BOOL
	default n
	help
	  Set this to have arguments from the default kernel command string
	  override those passed by the boot loader.

config CPU_BIG_ENDIAN
	bool "Build big-endian kernel"
	default n
	help
	  Say Y if you plan on running a kernel in big-endian mode.
	  Note that your board must be properly built and your board
	  port must properly enable any big-endian related features
	  of your chipset/board/processor.

config FORCE_MAX_ZONEORDER
	int "Maximum zone order"
	default "13"
	help
	  The kernel memory allocator divides physically contiguous memory
	  blocks into "zones", where each zone is a power of two number of
	  pages.  This option selects the largest power of two that the kernel
	  keeps in the memory allocator.  If you need to allocate very large
	  blocks of physically contiguous memory, then you may need to
	  increase this value.

	  This config option is actually maximum order plus one. For example,
	  a value of 11 means that the largest free memory block is 2^10 pages.

menu "Processor type and features"

source "arch/c6x/platforms/Kconfig"

config TMS320C6X_CACHES_ON
	bool "L2 cache support"
	default y

config KERNEL_RAM_BASE_ADDRESS
	hex "Virtual address of memory base"
	default 0xe0000000 if SOC_TMS320C6455
	default 0xe0000000 if SOC_TMS320C6457
	default 0xe0000000 if SOC_TMS320C6472
	default 0x80000000

source "mm/Kconfig"

source "kernel/Kconfig.preempt"

source "kernel/Kconfig.hz"
source "kernel/time/Kconfig"

endmenu

menu "Executable file formats"

source "fs/Kconfig.binfmt"

endmenu

source "net/Kconfig"

source "drivers/Kconfig"

source "fs/Kconfig"

source "security/Kconfig"

source "crypto/Kconfig"

source "lib/Kconfig"

menu "Kernel hacking"

source "lib/Kconfig.debug"

config ACCESS_CHECK
	bool "Check the user pointer address"
	default y
	help
	  Usually the pointer transfer from user space is checked to see if its
	  address is in the kernel space.

	  Say N here to disable that check to improve the performance.

endmenu<|MERGE_RESOLUTION|>--- conflicted
+++ resolved
@@ -11,12 +11,8 @@
 	select HAVE_DMA_API_DEBUG
 	select HAVE_GENERIC_HARDIRQS
 	select HAVE_MEMBLOCK
-<<<<<<< HEAD
-	select HAVE_SPARSE_IRQ
+	select SPARSE_IRQ
 	select IRQ_DOMAIN
-=======
-	select SPARSE_IRQ
->>>>>>> b0df8986
 	select OF
 	select OF_EARLY_FLATTREE
 
