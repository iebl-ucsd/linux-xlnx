# SPDX-License-Identifier: GPL-2.0
VERSION = 5
PATCHLEVEL = 13
SUBLEVEL = 0
<<<<<<< HEAD
EXTRAVERSION = -rc1
=======
EXTRAVERSION = -rc6
>>>>>>> 8e0eb2fb
NAME = Frozen Wasteland

# *DOCUMENTATION*
# To see a list of typical targets execute "make help"
# More info can be located in ./README
# Comments in this file are targeted only to the developer, do not
# expect to learn how to build the kernel reading this file.

$(if $(filter __%, $(MAKECMDGOALS)), \
	$(error targets prefixed with '__' are only for internal use))

# That's our default target when none is given on the command line
PHONY := __all
__all:

# We are using a recursive build, so we need to do a little thinking
# to get the ordering right.
#
# Most importantly: sub-Makefiles should only ever modify files in
# their own directory. If in some directory we have a dependency on
# a file in another dir (which doesn't happen often, but it's often
# unavoidable when linking the built-in.a targets which finally
# turn into vmlinux), we will call a sub make in that other dir, and
# after that we are sure that everything which is in that other dir
# is now up to date.
#
# The only cases where we need to modify files which have global
# effects are thus separated out and done before the recursive
# descending is started. They are now explicitly listed as the
# prepare rule.

ifneq ($(sub_make_done),1)

# Do not use make's built-in rules and variables
# (this increases performance and avoids hard-to-debug behaviour)
MAKEFLAGS += -rR

# Avoid funny character set dependencies
unexport LC_ALL
LC_COLLATE=C
LC_NUMERIC=C
export LC_COLLATE LC_NUMERIC

# Avoid interference with shell env settings
unexport GREP_OPTIONS

# Beautify output
# ---------------------------------------------------------------------------
#
# Normally, we echo the whole command before executing it. By making
# that echo $($(quiet)$(cmd)), we now have the possibility to set
# $(quiet) to choose other forms of output instead, e.g.
#
#         quiet_cmd_cc_o_c = Compiling $(RELDIR)/$@
#         cmd_cc_o_c       = $(CC) $(c_flags) -c -o $@ $<
#
# If $(quiet) is empty, the whole command will be printed.
# If it is set to "quiet_", only the short version will be printed.
# If it is set to "silent_", nothing will be printed at all, since
# the variable $(silent_cmd_cc_o_c) doesn't exist.
#
# A simple variant is to prefix commands with $(Q) - that's useful
# for commands that shall be hidden in non-verbose mode.
#
#	$(Q)ln $@ :<
#
# If KBUILD_VERBOSE equals 0 then the above command will be hidden.
# If KBUILD_VERBOSE equals 1 then the above command is displayed.
# If KBUILD_VERBOSE equals 2 then give the reason why each target is rebuilt.
#
# To put more focus on warnings, be less verbose as default
# Use 'make V=1' to see the full commands

ifeq ("$(origin V)", "command line")
  KBUILD_VERBOSE = $(V)
endif
ifndef KBUILD_VERBOSE
  KBUILD_VERBOSE = 0
endif

ifeq ($(KBUILD_VERBOSE),1)
  quiet =
  Q =
else
  quiet=quiet_
  Q = @
endif

# If the user is running make -s (silent mode), suppress echoing of
# commands

ifneq ($(findstring s,$(filter-out --%,$(MAKEFLAGS))),)
  quiet=silent_
  KBUILD_VERBOSE = 0
endif

export quiet Q KBUILD_VERBOSE

# Call a source code checker (by default, "sparse") as part of the
# C compilation.
#
# Use 'make C=1' to enable checking of only re-compiled files.
# Use 'make C=2' to enable checking of *all* source files, regardless
# of whether they are re-compiled or not.
#
# See the file "Documentation/dev-tools/sparse.rst" for more details,
# including where to get the "sparse" utility.

ifeq ("$(origin C)", "command line")
  KBUILD_CHECKSRC = $(C)
endif
ifndef KBUILD_CHECKSRC
  KBUILD_CHECKSRC = 0
endif

export KBUILD_CHECKSRC

# Use make M=dir or set the environment variable KBUILD_EXTMOD to specify the
# directory of external module to build. Setting M= takes precedence.
ifeq ("$(origin M)", "command line")
  KBUILD_EXTMOD := $(M)
endif

$(if $(word 2, $(KBUILD_EXTMOD)), \
	$(error building multiple external modules is not supported))

export KBUILD_EXTMOD

# Kbuild will save output files in the current working directory.
# This does not need to match to the root of the kernel source tree.
#
# For example, you can do this:
#
#  cd /dir/to/store/output/files; make -f /dir/to/kernel/source/Makefile
#
# If you want to save output files in a different location, there are
# two syntaxes to specify it.
#
# 1) O=
# Use "make O=dir/to/store/output/files/"
#
# 2) Set KBUILD_OUTPUT
# Set the environment variable KBUILD_OUTPUT to point to the output directory.
# export KBUILD_OUTPUT=dir/to/store/output/files/; make
#
# The O= assignment takes precedence over the KBUILD_OUTPUT environment
# variable.

# Do we want to change the working directory?
ifeq ("$(origin O)", "command line")
  KBUILD_OUTPUT := $(O)
endif

ifneq ($(KBUILD_OUTPUT),)
# Make's built-in functions such as $(abspath ...), $(realpath ...) cannot
# expand a shell special character '~'. We use a somewhat tedious way here.
abs_objtree := $(shell mkdir -p $(KBUILD_OUTPUT) && cd $(KBUILD_OUTPUT) && pwd)
$(if $(abs_objtree),, \
     $(error failed to create output directory "$(KBUILD_OUTPUT)"))

# $(realpath ...) resolves symlinks
abs_objtree := $(realpath $(abs_objtree))
else
abs_objtree := $(CURDIR)
endif # ifneq ($(KBUILD_OUTPUT),)

ifeq ($(abs_objtree),$(CURDIR))
# Suppress "Entering directory ..." unless we are changing the work directory.
MAKEFLAGS += --no-print-directory
else
need-sub-make := 1
endif

this-makefile := $(lastword $(MAKEFILE_LIST))
abs_srctree := $(realpath $(dir $(this-makefile)))

ifneq ($(words $(subst :, ,$(abs_srctree))), 1)
$(error source directory cannot contain spaces or colons)
endif

ifneq ($(abs_srctree),$(abs_objtree))
# Look for make include files relative to root of kernel src
#
# This does not become effective immediately because MAKEFLAGS is re-parsed
# once after the Makefile is read. We need to invoke sub-make.
MAKEFLAGS += --include-dir=$(abs_srctree)
need-sub-make := 1
endif

ifneq ($(filter 3.%,$(MAKE_VERSION)),)
# 'MAKEFLAGS += -rR' does not immediately become effective for GNU Make 3.x
# We need to invoke sub-make to avoid implicit rules in the top Makefile.
need-sub-make := 1
# Cancel implicit rules for this Makefile.
$(this-makefile): ;
endif

export abs_srctree abs_objtree
export sub_make_done := 1

ifeq ($(need-sub-make),1)

PHONY += $(MAKECMDGOALS) __sub-make

$(filter-out $(this-makefile), $(MAKECMDGOALS)) __all: __sub-make
	@:

# Invoke a second make in the output directory, passing relevant variables
__sub-make:
	$(Q)$(MAKE) -C $(abs_objtree) -f $(abs_srctree)/Makefile $(MAKECMDGOALS)

endif # need-sub-make
endif # sub_make_done

# We process the rest of the Makefile if this is the final invocation of make
ifeq ($(need-sub-make),)

# Do not print "Entering directory ...",
# but we want to display it when entering to the output directory
# so that IDEs/editors are able to understand relative filenames.
MAKEFLAGS += --no-print-directory

ifeq ($(abs_srctree),$(abs_objtree))
        # building in the source tree
        srctree := .
	building_out_of_srctree :=
else
        ifeq ($(abs_srctree)/,$(dir $(abs_objtree)))
                # building in a subdirectory of the source tree
                srctree := ..
        else
                srctree := $(abs_srctree)
        endif
	building_out_of_srctree := 1
endif

ifneq ($(KBUILD_ABS_SRCTREE),)
srctree := $(abs_srctree)
endif

objtree		:= .
VPATH		:= $(srctree)

export building_out_of_srctree srctree objtree VPATH

# To make sure we do not include .config for any of the *config targets
# catch them early, and hand them over to scripts/kconfig/Makefile
# It is allowed to specify more targets when calling make, including
# mixing *config targets and build targets.
# For example 'make oldconfig all'.
# Detect when mixed targets is specified, and make a second invocation
# of make so .config is not included in this case either (for *config).

version_h := include/generated/uapi/linux/version.h

clean-targets := %clean mrproper cleandocs
no-dot-config-targets := $(clean-targets) \
			 cscope gtags TAGS tags help% %docs check% coccicheck \
			 $(version_h) headers headers_% archheaders archscripts \
			 %asm-generic kernelversion %src-pkg dt_binding_check \
			 outputmakefile
# Installation targets should not require compiler. Unfortunately, vdso_install
# is an exception where build artifacts may be updated. This must be fixed.
no-compiler-targets := $(no-dot-config-targets) install dtbs_install \
			headers_install modules_install kernelrelease image_name
no-sync-config-targets := $(no-dot-config-targets) %install kernelrelease \
			  image_name
single-targets := %.a %.i %.ko %.lds %.ll %.lst %.mod %.o %.s %.symtypes %/

config-build	:=
mixed-build	:=
need-config	:= 1
need-compiler	:= 1
may-sync-config	:= 1
single-build	:=

ifneq ($(filter $(no-dot-config-targets), $(MAKECMDGOALS)),)
	ifeq ($(filter-out $(no-dot-config-targets), $(MAKECMDGOALS)),)
		need-config :=
	endif
endif

ifneq ($(filter $(no-compiler-targets), $(MAKECMDGOALS)),)
	ifeq ($(filter-out $(no-compiler-targets), $(MAKECMDGOALS)),)
		need-compiler :=
	endif
endif

ifneq ($(filter $(no-sync-config-targets), $(MAKECMDGOALS)),)
	ifeq ($(filter-out $(no-sync-config-targets), $(MAKECMDGOALS)),)
		may-sync-config :=
	endif
endif

ifneq ($(KBUILD_EXTMOD),)
	may-sync-config :=
endif

ifeq ($(KBUILD_EXTMOD),)
        ifneq ($(filter %config,$(MAKECMDGOALS)),)
		config-build := 1
                ifneq ($(words $(MAKECMDGOALS)),1)
			mixed-build := 1
                endif
        endif
endif

# We cannot build single targets and the others at the same time
ifneq ($(filter $(single-targets), $(MAKECMDGOALS)),)
	single-build := 1
	ifneq ($(filter-out $(single-targets), $(MAKECMDGOALS)),)
		mixed-build := 1
	endif
endif

# For "make -j clean all", "make -j mrproper defconfig all", etc.
ifneq ($(filter $(clean-targets),$(MAKECMDGOALS)),)
        ifneq ($(filter-out $(clean-targets),$(MAKECMDGOALS)),)
		mixed-build := 1
        endif
endif

# install and modules_install need also be processed one by one
ifneq ($(filter install,$(MAKECMDGOALS)),)
        ifneq ($(filter modules_install,$(MAKECMDGOALS)),)
		mixed-build := 1
        endif
endif

ifdef mixed-build
# ===========================================================================
# We're called with mixed targets (*config and build targets).
# Handle them one by one.

PHONY += $(MAKECMDGOALS) __build_one_by_one

$(MAKECMDGOALS): __build_one_by_one
	@:

__build_one_by_one:
	$(Q)set -e; \
	for i in $(MAKECMDGOALS); do \
		$(MAKE) -f $(srctree)/Makefile $$i; \
	done

else # !mixed-build

include $(srctree)/scripts/Kbuild.include

# Read KERNELRELEASE from include/config/kernel.release (if it exists)
KERNELRELEASE = $(shell cat include/config/kernel.release 2> /dev/null)
KERNELVERSION = $(VERSION)$(if $(PATCHLEVEL),.$(PATCHLEVEL)$(if $(SUBLEVEL),.$(SUBLEVEL)))$(EXTRAVERSION)
export VERSION PATCHLEVEL SUBLEVEL KERNELRELEASE KERNELVERSION

include $(srctree)/scripts/subarch.include

# Cross compiling and selecting different set of gcc/bin-utils
# ---------------------------------------------------------------------------
#
# When performing cross compilation for other architectures ARCH shall be set
# to the target architecture. (See arch/* for the possibilities).
# ARCH can be set during invocation of make:
# make ARCH=ia64
# Another way is to have ARCH set in the environment.
# The default ARCH is the host where make is executed.

# CROSS_COMPILE specify the prefix used for all executables used
# during compilation. Only gcc and related bin-utils executables
# are prefixed with $(CROSS_COMPILE).
# CROSS_COMPILE can be set on the command line
# make CROSS_COMPILE=ia64-linux-
# Alternatively CROSS_COMPILE can be set in the environment.
# Default value for CROSS_COMPILE is not to prefix executables
# Note: Some architectures assign CROSS_COMPILE in their arch/*/Makefile
ARCH		?= $(SUBARCH)

# Architecture as present in compile.h
UTS_MACHINE 	:= $(ARCH)
SRCARCH 	:= $(ARCH)

# Additional ARCH settings for x86
ifeq ($(ARCH),i386)
        SRCARCH := x86
endif
ifeq ($(ARCH),x86_64)
        SRCARCH := x86
endif

# Additional ARCH settings for sparc
ifeq ($(ARCH),sparc32)
       SRCARCH := sparc
endif
ifeq ($(ARCH),sparc64)
       SRCARCH := sparc
endif

export cross_compiling :=
ifneq ($(SRCARCH),$(SUBARCH))
cross_compiling := 1
endif

KCONFIG_CONFIG	?= .config
export KCONFIG_CONFIG

# SHELL used by kbuild
CONFIG_SHELL := sh

HOST_LFS_CFLAGS := $(shell getconf LFS_CFLAGS 2>/dev/null)
HOST_LFS_LDFLAGS := $(shell getconf LFS_LDFLAGS 2>/dev/null)
HOST_LFS_LIBS := $(shell getconf LFS_LIBS 2>/dev/null)

ifneq ($(LLVM),)
HOSTCC	= clang
HOSTCXX	= clang++
else
HOSTCC	= gcc
HOSTCXX	= g++
endif

export KBUILD_USERCFLAGS := -Wall -Wmissing-prototypes -Wstrict-prototypes \
			      -O2 -fomit-frame-pointer -std=gnu89
export KBUILD_USERLDFLAGS :=

KBUILD_HOSTCFLAGS   := $(KBUILD_USERCFLAGS) $(HOST_LFS_CFLAGS) $(HOSTCFLAGS)
KBUILD_HOSTCXXFLAGS := -Wall -O2 $(HOST_LFS_CFLAGS) $(HOSTCXXFLAGS)
KBUILD_HOSTLDFLAGS  := $(HOST_LFS_LDFLAGS) $(HOSTLDFLAGS)
KBUILD_HOSTLDLIBS   := $(HOST_LFS_LIBS) $(HOSTLDLIBS)

# Make variables (CC, etc...)
CPP		= $(CC) -E
ifneq ($(LLVM),)
CC		= clang
LD		= ld.lld
AR		= llvm-ar
NM		= llvm-nm
OBJCOPY		= llvm-objcopy
OBJDUMP		= llvm-objdump
READELF		= llvm-readelf
STRIP		= llvm-strip
else
CC		= $(CROSS_COMPILE)gcc
LD		= $(CROSS_COMPILE)ld
AR		= $(CROSS_COMPILE)ar
NM		= $(CROSS_COMPILE)nm
OBJCOPY		= $(CROSS_COMPILE)objcopy
OBJDUMP		= $(CROSS_COMPILE)objdump
READELF		= $(CROSS_COMPILE)readelf
STRIP		= $(CROSS_COMPILE)strip
endif
PAHOLE		= pahole
RESOLVE_BTFIDS	= $(objtree)/tools/bpf/resolve_btfids/resolve_btfids
LEX		= flex
YACC		= bison
AWK		= awk
INSTALLKERNEL  := installkernel
DEPMOD		= depmod
PERL		= perl
PYTHON3		= python3
CHECK		= sparse
BASH		= bash
KGZIP		= gzip
KBZIP2		= bzip2
KLZOP		= lzop
LZMA		= lzma
LZ4		= lz4c
XZ		= xz
ZSTD		= zstd

CHECKFLAGS     := -D__linux__ -Dlinux -D__STDC__ -Dunix -D__unix__ \
		  -Wbitwise -Wno-return-void -Wno-unknown-attribute $(CF)
NOSTDINC_FLAGS :=
CFLAGS_MODULE   =
AFLAGS_MODULE   =
LDFLAGS_MODULE  =
CFLAGS_KERNEL	=
AFLAGS_KERNEL	=
LDFLAGS_vmlinux =

# Use USERINCLUDE when you must reference the UAPI directories only.
USERINCLUDE    := \
		-I$(srctree)/arch/$(SRCARCH)/include/uapi \
		-I$(objtree)/arch/$(SRCARCH)/include/generated/uapi \
		-I$(srctree)/include/uapi \
		-I$(objtree)/include/generated/uapi \
                -include $(srctree)/include/linux/compiler-version.h \
                -include $(srctree)/include/linux/kconfig.h

# Use LINUXINCLUDE when you must reference the include/ directory.
# Needed to be compatible with the O= option
LINUXINCLUDE    := \
		-I$(srctree)/arch/$(SRCARCH)/include \
		-I$(objtree)/arch/$(SRCARCH)/include/generated \
		$(if $(building_out_of_srctree),-I$(srctree)/include) \
		-I$(objtree)/include \
		$(USERINCLUDE)

KBUILD_AFLAGS   := -D__ASSEMBLY__ -fno-PIE
KBUILD_CFLAGS   := -Wall -Wundef -Werror=strict-prototypes -Wno-trigraphs \
		   -fno-strict-aliasing -fno-common -fshort-wchar -fno-PIE \
		   -Werror=implicit-function-declaration -Werror=implicit-int \
		   -Werror=return-type -Wno-format-security \
		   -std=gnu89
KBUILD_CPPFLAGS := -D__KERNEL__
KBUILD_AFLAGS_KERNEL :=
KBUILD_CFLAGS_KERNEL :=
KBUILD_AFLAGS_MODULE  := -DMODULE
KBUILD_CFLAGS_MODULE  := -DMODULE
KBUILD_LDFLAGS_MODULE :=
KBUILD_LDFLAGS :=
CLANG_FLAGS :=

export ARCH SRCARCH CONFIG_SHELL BASH HOSTCC KBUILD_HOSTCFLAGS CROSS_COMPILE LD CC
export CPP AR NM STRIP OBJCOPY OBJDUMP READELF PAHOLE RESOLVE_BTFIDS LEX YACC AWK INSTALLKERNEL
export PERL PYTHON3 CHECK CHECKFLAGS MAKE UTS_MACHINE HOSTCXX
export KGZIP KBZIP2 KLZOP LZMA LZ4 XZ ZSTD
export KBUILD_HOSTCXXFLAGS KBUILD_HOSTLDFLAGS KBUILD_HOSTLDLIBS LDFLAGS_MODULE

export KBUILD_CPPFLAGS NOSTDINC_FLAGS LINUXINCLUDE OBJCOPYFLAGS KBUILD_LDFLAGS
export KBUILD_CFLAGS CFLAGS_KERNEL CFLAGS_MODULE
export KBUILD_AFLAGS AFLAGS_KERNEL AFLAGS_MODULE
export KBUILD_AFLAGS_MODULE KBUILD_CFLAGS_MODULE KBUILD_LDFLAGS_MODULE
export KBUILD_AFLAGS_KERNEL KBUILD_CFLAGS_KERNEL

# Files to ignore in find ... statements

export RCS_FIND_IGNORE := \( -name SCCS -o -name BitKeeper -o -name .svn -o    \
			  -name CVS -o -name .pc -o -name .hg -o -name .git \) \
			  -prune -o
export RCS_TAR_IGNORE := --exclude SCCS --exclude BitKeeper --exclude .svn \
			 --exclude CVS --exclude .pc --exclude .hg --exclude .git

# ===========================================================================
# Rules shared between *config targets and build targets

# Basic helpers built in scripts/basic/
PHONY += scripts_basic
scripts_basic:
	$(Q)$(MAKE) $(build)=scripts/basic
	$(Q)rm -f .tmp_quiet_recordmcount

PHONY += outputmakefile
# Before starting out-of-tree build, make sure the source tree is clean.
# outputmakefile generates a Makefile in the output directory, if using a
# separate output directory. This allows convenient use of make in the
# output directory.
# At the same time when output Makefile generated, generate .gitignore to
# ignore whole output directory
outputmakefile:
ifdef building_out_of_srctree
	$(Q)if [ -f $(srctree)/.config -o \
		 -d $(srctree)/include/config -o \
		 -d $(srctree)/arch/$(SRCARCH)/include/generated ]; then \
		echo >&2 "***"; \
		echo >&2 "*** The source tree is not clean, please run 'make$(if $(findstring command line, $(origin ARCH)), ARCH=$(ARCH)) mrproper'"; \
		echo >&2 "*** in $(abs_srctree)";\
		echo >&2 "***"; \
		false; \
	fi
	$(Q)ln -fsn $(srctree) source
	$(Q)$(CONFIG_SHELL) $(srctree)/scripts/mkmakefile $(srctree)
	$(Q)test -e .gitignore || \
	{ echo "# this is build directory, ignore it"; echo "*"; } > .gitignore
endif

# The expansion should be delayed until arch/$(SRCARCH)/Makefile is included.
# Some architectures define CROSS_COMPILE in arch/$(SRCARCH)/Makefile.
# CC_VERSION_TEXT is referenced from Kconfig (so it needs export),
# and from include/config/auto.conf.cmd to detect the compiler upgrade.
CC_VERSION_TEXT = $(subst $(pound),,$(shell $(CC) --version 2>/dev/null | head -n 1))

ifneq ($(findstring clang,$(CC_VERSION_TEXT)),)
ifneq ($(CROSS_COMPILE),)
CLANG_FLAGS	+= --target=$(notdir $(CROSS_COMPILE:%-=%))
endif
ifeq ($(LLVM_IAS),1)
CLANG_FLAGS	+= -integrated-as
else
CLANG_FLAGS	+= -no-integrated-as
GCC_TOOLCHAIN_DIR := $(dir $(shell which $(CROSS_COMPILE)elfedit))
CLANG_FLAGS	+= --prefix=$(GCC_TOOLCHAIN_DIR)$(notdir $(CROSS_COMPILE))
endif
CLANG_FLAGS	+= -Werror=unknown-warning-option
KBUILD_CFLAGS	+= $(CLANG_FLAGS)
KBUILD_AFLAGS	+= $(CLANG_FLAGS)
export CLANG_FLAGS
endif

# Include this also for config targets because some architectures need
# cc-cross-prefix to determine CROSS_COMPILE.
ifdef need-compiler
include $(srctree)/scripts/Makefile.compiler
endif

ifdef config-build
# ===========================================================================
# *config targets only - make sure prerequisites are updated, and descend
# in scripts/kconfig to make the *config target

# Read arch specific Makefile to set KBUILD_DEFCONFIG as needed.
# KBUILD_DEFCONFIG may point out an alternative default configuration
# used for 'make defconfig'
include $(srctree)/arch/$(SRCARCH)/Makefile
export KBUILD_DEFCONFIG KBUILD_KCONFIG CC_VERSION_TEXT

config: outputmakefile scripts_basic FORCE
	$(Q)$(MAKE) $(build)=scripts/kconfig $@

%config: outputmakefile scripts_basic FORCE
	$(Q)$(MAKE) $(build)=scripts/kconfig $@

else #!config-build
# ===========================================================================
# Build targets only - this includes vmlinux, arch specific targets, clean
# targets and others. In general all targets except *config targets.

# If building an external module we do not care about the all: rule
# but instead __all depend on modules
PHONY += all
ifeq ($(KBUILD_EXTMOD),)
__all: all
else
__all: modules
endif

# Decide whether to build built-in, modular, or both.
# Normally, just do built-in.

KBUILD_MODULES :=
KBUILD_BUILTIN := 1

# If we have only "make modules", don't compile built-in objects.
ifeq ($(MAKECMDGOALS),modules)
  KBUILD_BUILTIN :=
endif

# If we have "make <whatever> modules", compile modules
# in addition to whatever we do anyway.
# Just "make" or "make all" shall build modules as well

ifneq ($(filter all modules nsdeps %compile_commands.json clang-%,$(MAKECMDGOALS)),)
  KBUILD_MODULES := 1
endif

ifeq ($(MAKECMDGOALS),)
  KBUILD_MODULES := 1
endif

export KBUILD_MODULES KBUILD_BUILTIN

ifdef need-config
include include/config/auto.conf
endif

ifeq ($(KBUILD_EXTMOD),)
# Objects we will link into vmlinux / subdirs we need to visit
core-y		:= init/ usr/
drivers-y	:= drivers/ sound/
drivers-$(CONFIG_SAMPLES) += samples/
drivers-$(CONFIG_NET) += net/
drivers-y	+= virt/
libs-y		:= lib/
endif # KBUILD_EXTMOD

# The all: target is the default when no target is given on the
# command line.
# This allow a user to issue only 'make' to build a kernel including modules
# Defaults to vmlinux, but the arch makefile usually adds further targets
all: vmlinux

CFLAGS_GCOV	:= -fprofile-arcs -ftest-coverage \
	$(call cc-option,-fno-tree-loop-im) \
	$(call cc-disable-warning,maybe-uninitialized,)
export CFLAGS_GCOV

# The arch Makefiles can override CC_FLAGS_FTRACE. We may also append it later.
ifdef CONFIG_FUNCTION_TRACER
  CC_FLAGS_FTRACE := -pg
endif

RETPOLINE_CFLAGS_GCC := -mindirect-branch=thunk-extern -mindirect-branch-register
RETPOLINE_VDSO_CFLAGS_GCC := -mindirect-branch=thunk-inline -mindirect-branch-register
RETPOLINE_CFLAGS_CLANG := -mretpoline-external-thunk
RETPOLINE_VDSO_CFLAGS_CLANG := -mretpoline
RETPOLINE_CFLAGS := $(call cc-option,$(RETPOLINE_CFLAGS_GCC),$(call cc-option,$(RETPOLINE_CFLAGS_CLANG)))
RETPOLINE_VDSO_CFLAGS := $(call cc-option,$(RETPOLINE_VDSO_CFLAGS_GCC),$(call cc-option,$(RETPOLINE_VDSO_CFLAGS_CLANG)))
export RETPOLINE_CFLAGS
export RETPOLINE_VDSO_CFLAGS

include $(srctree)/arch/$(SRCARCH)/Makefile

ifdef need-config
ifdef may-sync-config
# Read in dependencies to all Kconfig* files, make sure to run syncconfig if
# changes are detected. This should be included after arch/$(SRCARCH)/Makefile
# because some architectures define CROSS_COMPILE there.
include include/config/auto.conf.cmd

$(KCONFIG_CONFIG):
	@echo >&2 '***'
	@echo >&2 '*** Configuration file "$@" not found!'
	@echo >&2 '***'
	@echo >&2 '*** Please run some configurator (e.g. "make oldconfig" or'
	@echo >&2 '*** "make menuconfig" or "make xconfig").'
	@echo >&2 '***'
	@/bin/false

# The actual configuration files used during the build are stored in
# include/generated/ and include/config/. Update them if .config is newer than
# include/config/auto.conf (which mirrors .config).
#
# This exploits the 'multi-target pattern rule' trick.
# The syncconfig should be executed only once to make all the targets.
# (Note: use the grouped target '&:' when we bump to GNU Make 4.3)
quiet_cmd_syncconfig = SYNC    $@
      cmd_syncconfig = $(MAKE) -f $(srctree)/Makefile syncconfig

%/config/auto.conf %/config/auto.conf.cmd %/generated/autoconf.h: $(KCONFIG_CONFIG)
	+$(call cmd,syncconfig)
else # !may-sync-config
# External modules and some install targets need include/generated/autoconf.h
# and include/config/auto.conf but do not care if they are up-to-date.
# Use auto.conf to trigger the test
PHONY += include/config/auto.conf

include/config/auto.conf:
	$(Q)test -e include/generated/autoconf.h -a -e $@ || (		\
	echo >&2;							\
	echo >&2 "  ERROR: Kernel configuration is invalid.";		\
	echo >&2 "         include/generated/autoconf.h or $@ are missing.";\
	echo >&2 "         Run 'make oldconfig && make prepare' on kernel src to fix it.";	\
	echo >&2 ;							\
	/bin/false)

endif # may-sync-config
endif # need-config

KBUILD_CFLAGS	+= $(call cc-option,-fno-delete-null-pointer-checks,)
KBUILD_CFLAGS	+= $(call cc-disable-warning,frame-address,)
KBUILD_CFLAGS	+= $(call cc-disable-warning, format-truncation)
KBUILD_CFLAGS	+= $(call cc-disable-warning, format-overflow)
KBUILD_CFLAGS	+= $(call cc-disable-warning, address-of-packed-member)

ifdef CONFIG_CC_OPTIMIZE_FOR_PERFORMANCE
KBUILD_CFLAGS += -O2
else ifdef CONFIG_CC_OPTIMIZE_FOR_PERFORMANCE_O3
KBUILD_CFLAGS += -O3
else ifdef CONFIG_CC_OPTIMIZE_FOR_SIZE
KBUILD_CFLAGS += -Os
endif

# Tell gcc to never replace conditional load with a non-conditional one
KBUILD_CFLAGS	+= $(call cc-option,--param=allow-store-data-races=0)
KBUILD_CFLAGS	+= $(call cc-option,-fno-allow-store-data-races)

ifdef CONFIG_READABLE_ASM
# Disable optimizations that make assembler listings hard to read.
# reorder blocks reorders the control in the function
# ipa clone creates specialized cloned functions
# partial inlining inlines only parts of functions
KBUILD_CFLAGS += $(call cc-option,-fno-reorder-blocks,) \
                 $(call cc-option,-fno-ipa-cp-clone,) \
                 $(call cc-option,-fno-partial-inlining)
endif

ifneq ($(CONFIG_FRAME_WARN),0)
KBUILD_CFLAGS += -Wframe-larger-than=$(CONFIG_FRAME_WARN)
endif

stackp-flags-y                                    := -fno-stack-protector
stackp-flags-$(CONFIG_STACKPROTECTOR)             := -fstack-protector
stackp-flags-$(CONFIG_STACKPROTECTOR_STRONG)      := -fstack-protector-strong

KBUILD_CFLAGS += $(stackp-flags-y)

ifdef CONFIG_CC_IS_CLANG
KBUILD_CPPFLAGS += -Qunused-arguments
KBUILD_CFLAGS += -Wno-format-invalid-specifier
KBUILD_CFLAGS += -Wno-gnu
# CLANG uses a _MergedGlobals as optimization, but this breaks modpost, as the
# source of a reference will be _MergedGlobals and not on of the whitelisted names.
# See modpost pattern 2
KBUILD_CFLAGS += -mno-global-merge
else

# Warn about unmarked fall-throughs in switch statement.
# Disabled for clang while comment to attribute conversion happens and
# https://github.com/ClangBuiltLinux/linux/issues/636 is discussed.
KBUILD_CFLAGS += $(call cc-option,-Wimplicit-fallthrough,)
endif

# These warnings generated too much noise in a regular build.
# Use make W=1 to enable them (see scripts/Makefile.extrawarn)
KBUILD_CFLAGS += $(call cc-disable-warning, unused-but-set-variable)

KBUILD_CFLAGS += $(call cc-disable-warning, unused-const-variable)
ifdef CONFIG_FRAME_POINTER
KBUILD_CFLAGS	+= -fno-omit-frame-pointer -fno-optimize-sibling-calls
else
# Some targets (ARM with Thumb2, for example), can't be built with frame
# pointers.  For those, we don't have FUNCTION_TRACER automatically
# select FRAME_POINTER.  However, FUNCTION_TRACER adds -pg, and this is
# incompatible with -fomit-frame-pointer with current GCC, so we don't use
# -fomit-frame-pointer with FUNCTION_TRACER.
ifndef CONFIG_FUNCTION_TRACER
KBUILD_CFLAGS	+= -fomit-frame-pointer
endif
endif

# Initialize all stack variables with a 0xAA pattern.
ifdef CONFIG_INIT_STACK_ALL_PATTERN
KBUILD_CFLAGS	+= -ftrivial-auto-var-init=pattern
endif

# Initialize all stack variables with a zero value.
ifdef CONFIG_INIT_STACK_ALL_ZERO
# Future support for zero initialization is still being debated, see
# https://bugs.llvm.org/show_bug.cgi?id=45497. These flags are subject to being
# renamed or dropped.
KBUILD_CFLAGS	+= -ftrivial-auto-var-init=zero
KBUILD_CFLAGS	+= -enable-trivial-auto-var-init-zero-knowing-it-will-be-removed-from-clang
endif

# While VLAs have been removed, GCC produces unreachable stack probes
# for the randomize_kstack_offset feature. Disable it for all compilers.
KBUILD_CFLAGS	+= $(call cc-option, -fno-stack-clash-protection)

DEBUG_CFLAGS	:=

# Workaround for GCC versions < 5.0
# https://gcc.gnu.org/bugzilla/show_bug.cgi?id=61801
ifdef CONFIG_CC_IS_GCC
DEBUG_CFLAGS	+= $(call cc-ifversion, -lt, 0500, $(call cc-option, -fno-var-tracking-assignments))
endif

ifdef CONFIG_DEBUG_INFO

ifdef CONFIG_DEBUG_INFO_SPLIT
DEBUG_CFLAGS	+= -gsplit-dwarf
else
DEBUG_CFLAGS	+= -g
endif

ifneq ($(LLVM_IAS),1)
KBUILD_AFLAGS	+= -Wa,-gdwarf-2
endif

ifndef CONFIG_DEBUG_INFO_DWARF_TOOLCHAIN_DEFAULT
dwarf-version-$(CONFIG_DEBUG_INFO_DWARF4) := 4
dwarf-version-$(CONFIG_DEBUG_INFO_DWARF5) := 5
DEBUG_CFLAGS	+= -gdwarf-$(dwarf-version-y)
endif

ifdef CONFIG_DEBUG_INFO_REDUCED
DEBUG_CFLAGS	+= $(call cc-option, -femit-struct-debug-baseonly) \
		   $(call cc-option,-fno-var-tracking)
endif

ifdef CONFIG_DEBUG_INFO_COMPRESSED
DEBUG_CFLAGS	+= -gz=zlib
KBUILD_AFLAGS	+= -gz=zlib
KBUILD_LDFLAGS	+= --compress-debug-sections=zlib
endif

endif # CONFIG_DEBUG_INFO

KBUILD_CFLAGS += $(DEBUG_CFLAGS)
export DEBUG_CFLAGS

ifdef CONFIG_FUNCTION_TRACER
ifdef CONFIG_FTRACE_MCOUNT_USE_CC
  CC_FLAGS_FTRACE	+= -mrecord-mcount
  ifdef CONFIG_HAVE_NOP_MCOUNT
    ifeq ($(call cc-option-yn, -mnop-mcount),y)
      CC_FLAGS_FTRACE	+= -mnop-mcount
      CC_FLAGS_USING	+= -DCC_USING_NOP_MCOUNT
    endif
  endif
endif
ifdef CONFIG_FTRACE_MCOUNT_USE_OBJTOOL
  CC_FLAGS_USING	+= -DCC_USING_NOP_MCOUNT
endif
ifdef CONFIG_FTRACE_MCOUNT_USE_RECORDMCOUNT
  ifdef CONFIG_HAVE_C_RECORDMCOUNT
    BUILD_C_RECORDMCOUNT := y
    export BUILD_C_RECORDMCOUNT
  endif
endif
ifdef CONFIG_HAVE_FENTRY
  ifeq ($(call cc-option-yn, -mfentry),y)
    CC_FLAGS_FTRACE	+= -mfentry
    CC_FLAGS_USING	+= -DCC_USING_FENTRY
  endif
endif
export CC_FLAGS_FTRACE
KBUILD_CFLAGS	+= $(CC_FLAGS_FTRACE) $(CC_FLAGS_USING)
KBUILD_AFLAGS	+= $(CC_FLAGS_USING)
endif

# We trigger additional mismatches with less inlining
ifdef CONFIG_DEBUG_SECTION_MISMATCH
KBUILD_CFLAGS += $(call cc-option, -fno-inline-functions-called-once)
endif

ifdef CONFIG_LD_DEAD_CODE_DATA_ELIMINATION
KBUILD_CFLAGS_KERNEL += -ffunction-sections -fdata-sections
LDFLAGS_vmlinux += --gc-sections
endif

ifdef CONFIG_SHADOW_CALL_STACK
CC_FLAGS_SCS	:= -fsanitize=shadow-call-stack
KBUILD_CFLAGS	+= $(CC_FLAGS_SCS)
export CC_FLAGS_SCS
endif

ifdef CONFIG_LTO_CLANG
ifdef CONFIG_LTO_CLANG_THIN
CC_FLAGS_LTO	:= -flto=thin -fsplit-lto-unit
KBUILD_LDFLAGS	+= --thinlto-cache-dir=$(extmod_prefix).thinlto-cache
else
CC_FLAGS_LTO	:= -flto
endif
CC_FLAGS_LTO	+= -fvisibility=hidden

# Limit inlining across translation units to reduce binary size
KBUILD_LDFLAGS += -mllvm -import-instr-limit=5

# Check for frame size exceeding threshold during prolog/epilog insertion
# when using lld < 13.0.0.
ifneq ($(CONFIG_FRAME_WARN),0)
ifeq ($(shell test $(CONFIG_LLD_VERSION) -lt 130000; echo $$?),0)
KBUILD_LDFLAGS	+= -plugin-opt=-warn-stack-size=$(CONFIG_FRAME_WARN)
endif
endif
endif

ifdef CONFIG_LTO
KBUILD_CFLAGS	+= -fno-lto $(CC_FLAGS_LTO)
KBUILD_AFLAGS	+= -fno-lto
export CC_FLAGS_LTO
endif

ifdef CONFIG_CFI_CLANG
CC_FLAGS_CFI	:= -fsanitize=cfi \
		   -fsanitize-cfi-cross-dso \
		   -fno-sanitize-cfi-canonical-jump-tables \
		   -fno-sanitize-trap=cfi \
		   -fno-sanitize-blacklist

ifdef CONFIG_CFI_PERMISSIVE
CC_FLAGS_CFI	+= -fsanitize-recover=cfi
endif

# If LTO flags are filtered out, we must also filter out CFI.
CC_FLAGS_LTO	+= $(CC_FLAGS_CFI)
KBUILD_CFLAGS	+= $(CC_FLAGS_CFI)
export CC_FLAGS_CFI
endif

ifdef CONFIG_DEBUG_FORCE_FUNCTION_ALIGN_32B
KBUILD_CFLAGS += -falign-functions=32
endif

# arch Makefile may override CC so keep this after arch Makefile is included
NOSTDINC_FLAGS += -nostdinc -isystem $(shell $(CC) -print-file-name=include)

# warn about C99 declaration after statement
KBUILD_CFLAGS += -Wdeclaration-after-statement

# Variable Length Arrays (VLAs) should not be used anywhere in the kernel
KBUILD_CFLAGS += -Wvla

# disable pointer signed / unsigned warnings in gcc 4.0
KBUILD_CFLAGS += -Wno-pointer-sign

# disable stringop warnings in gcc 8+
KBUILD_CFLAGS += $(call cc-disable-warning, stringop-truncation)

# We'll want to enable this eventually, but it's not going away for 5.7 at least
KBUILD_CFLAGS += $(call cc-disable-warning, zero-length-bounds)
KBUILD_CFLAGS += $(call cc-disable-warning, array-bounds)
KBUILD_CFLAGS += $(call cc-disable-warning, stringop-overflow)

# Another good warning that we'll want to enable eventually
KBUILD_CFLAGS += $(call cc-disable-warning, restrict)

# Enabled with W=2, disabled by default as noisy
KBUILD_CFLAGS += $(call cc-disable-warning, maybe-uninitialized)

# disable invalid "can't wrap" optimizations for signed / pointers
KBUILD_CFLAGS	+= -fno-strict-overflow

# Make sure -fstack-check isn't enabled (like gentoo apparently did)
KBUILD_CFLAGS  += -fno-stack-check

# conserve stack if available
KBUILD_CFLAGS   += $(call cc-option,-fconserve-stack)

# Prohibit date/time macros, which would make the build non-deterministic
KBUILD_CFLAGS   += -Werror=date-time

# enforce correct pointer usage
KBUILD_CFLAGS   += $(call cc-option,-Werror=incompatible-pointer-types)

# Require designated initializers for all marked structures
KBUILD_CFLAGS   += $(call cc-option,-Werror=designated-init)

# change __FILE__ to the relative path from the srctree
KBUILD_CPPFLAGS += $(call cc-option,-fmacro-prefix-map=$(srctree)/=)

# include additional Makefiles when needed
include-y			:= scripts/Makefile.extrawarn
include-$(CONFIG_KASAN)		+= scripts/Makefile.kasan
include-$(CONFIG_KCSAN)		+= scripts/Makefile.kcsan
include-$(CONFIG_UBSAN)		+= scripts/Makefile.ubsan
include-$(CONFIG_KCOV)		+= scripts/Makefile.kcov
include-$(CONFIG_GCC_PLUGINS)	+= scripts/Makefile.gcc-plugins

include $(addprefix $(srctree)/, $(include-y))

# scripts/Makefile.gcc-plugins is intentionally included last.
# Do not add $(call cc-option,...) below this line. When you build the kernel
# from the clean source tree, the GCC plugins do not exist at this point.

# Add user supplied CPPFLAGS, AFLAGS and CFLAGS as the last assignments
KBUILD_CPPFLAGS += $(KCPPFLAGS)
KBUILD_AFLAGS   += $(KAFLAGS)
KBUILD_CFLAGS   += $(KCFLAGS)

KBUILD_LDFLAGS_MODULE += --build-id=sha1
LDFLAGS_vmlinux += --build-id=sha1

ifeq ($(CONFIG_STRIP_ASM_SYMS),y)
LDFLAGS_vmlinux	+= $(call ld-option, -X,)
endif

ifeq ($(CONFIG_RELR),y)
LDFLAGS_vmlinux	+= --pack-dyn-relocs=relr
endif

# We never want expected sections to be placed heuristically by the
# linker. All sections should be explicitly named in the linker script.
ifdef CONFIG_LD_ORPHAN_WARN
LDFLAGS_vmlinux += --orphan-handling=warn
endif

# Align the bit size of userspace programs with the kernel
KBUILD_USERCFLAGS  += $(filter -m32 -m64 --target=%, $(KBUILD_CFLAGS))
KBUILD_USERLDFLAGS += $(filter -m32 -m64 --target=%, $(KBUILD_CFLAGS))

# make the checker run with the right architecture
CHECKFLAGS += --arch=$(ARCH)

# insure the checker run with the right endianness
CHECKFLAGS += $(if $(CONFIG_CPU_BIG_ENDIAN),-mbig-endian,-mlittle-endian)

# the checker needs the correct machine size
CHECKFLAGS += $(if $(CONFIG_64BIT),-m64,-m32)

# Default kernel image to build when no specific target is given.
# KBUILD_IMAGE may be overruled on the command line or
# set in the environment
# Also any assignments in arch/$(ARCH)/Makefile take precedence over
# this default value
export KBUILD_IMAGE ?= vmlinux

#
# INSTALL_PATH specifies where to place the updated kernel and system map
# images. Default is /boot, but you can set it to other values
export	INSTALL_PATH ?= /boot

#
# INSTALL_DTBS_PATH specifies a prefix for relocations required by build roots.
# Like INSTALL_MOD_PATH, it isn't defined in the Makefile, but can be passed as
# an argument if needed. Otherwise it defaults to the kernel install path
#
export INSTALL_DTBS_PATH ?= $(INSTALL_PATH)/dtbs/$(KERNELRELEASE)

#
# INSTALL_MOD_PATH specifies a prefix to MODLIB for module directory
# relocations required by build roots.  This is not defined in the
# makefile but the argument can be passed to make if needed.
#

MODLIB	= $(INSTALL_MOD_PATH)/lib/modules/$(KERNELRELEASE)
export MODLIB

HOST_LIBELF_LIBS = $(shell pkg-config libelf --libs 2>/dev/null || echo -lelf)

has_libelf = $(call try-run,\
               echo "int main() {}" | $(HOSTCC) $(KBUILD_HOSTLDFLAGS) -xc -o /dev/null $(HOST_LIBELF_LIBS) -,1,0)

ifdef CONFIG_STACK_VALIDATION
  ifeq ($(has_libelf),1)
    objtool_target := tools/objtool FORCE
  else
    SKIP_STACK_VALIDATION := 1
    export SKIP_STACK_VALIDATION
  endif
endif

PHONY += resolve_btfids_clean

resolve_btfids_O = $(abspath $(objtree))/tools/bpf/resolve_btfids

# tools/bpf/resolve_btfids directory might not exist
# in output directory, skip its clean in that case
resolve_btfids_clean:
ifneq ($(wildcard $(resolve_btfids_O)),)
	$(Q)$(MAKE) -sC $(srctree)/tools/bpf/resolve_btfids O=$(resolve_btfids_O) clean
endif

ifdef CONFIG_BPF
ifdef CONFIG_DEBUG_INFO_BTF
  ifeq ($(has_libelf),1)
    resolve_btfids_target := tools/bpf/resolve_btfids FORCE
  else
    ERROR_RESOLVE_BTFIDS := 1
  endif
endif # CONFIG_DEBUG_INFO_BTF
endif # CONFIG_BPF

PHONY += prepare0

export extmod_prefix = $(if $(KBUILD_EXTMOD),$(KBUILD_EXTMOD)/)
export MODORDER := $(extmod_prefix)modules.order
export MODULES_NSDEPS := $(extmod_prefix)modules.nsdeps

ifeq ($(KBUILD_EXTMOD),)
core-y		+= kernel/ certs/ mm/ fs/ ipc/ security/ crypto/ block/

vmlinux-dirs	:= $(patsubst %/,%,$(filter %/, \
		     $(core-y) $(core-m) $(drivers-y) $(drivers-m) \
		     $(libs-y) $(libs-m)))

vmlinux-alldirs	:= $(sort $(vmlinux-dirs) Documentation \
		     $(patsubst %/,%,$(filter %/, $(core-) \
			$(drivers-) $(libs-))))

subdir-modorder := $(addsuffix modules.order,$(filter %/, \
			$(core-y) $(core-m) $(libs-y) $(libs-m) \
			$(drivers-y) $(drivers-m)))

build-dirs	:= $(vmlinux-dirs)
clean-dirs	:= $(vmlinux-alldirs)

# Externally visible symbols (used by link-vmlinux.sh)
KBUILD_VMLINUX_OBJS := $(head-y) $(patsubst %/,%/built-in.a, $(core-y))
KBUILD_VMLINUX_OBJS += $(addsuffix built-in.a, $(filter %/, $(libs-y)))
ifdef CONFIG_MODULES
KBUILD_VMLINUX_OBJS += $(patsubst %/, %/lib.a, $(filter %/, $(libs-y)))
KBUILD_VMLINUX_LIBS := $(filter-out %/, $(libs-y))
else
KBUILD_VMLINUX_LIBS := $(patsubst %/,%/lib.a, $(libs-y))
endif
KBUILD_VMLINUX_OBJS += $(patsubst %/,%/built-in.a, $(drivers-y))

export KBUILD_VMLINUX_OBJS KBUILD_VMLINUX_LIBS
export KBUILD_LDS          := arch/$(SRCARCH)/kernel/vmlinux.lds
# used by scripts/Makefile.package
export KBUILD_ALLDIRS := $(sort $(filter-out arch/%,$(vmlinux-alldirs)) LICENSES arch include scripts tools)

vmlinux-deps := $(KBUILD_LDS) $(KBUILD_VMLINUX_OBJS) $(KBUILD_VMLINUX_LIBS)

# Recurse until adjust_autoksyms.sh is satisfied
PHONY += autoksyms_recursive
ifdef CONFIG_TRIM_UNUSED_KSYMS
# For the kernel to actually contain only the needed exported symbols,
# we have to build modules as well to determine what those symbols are.
# (this can be evaluated only once include/config/auto.conf has been included)
KBUILD_MODULES := 1

autoksyms_recursive: descend modules.order
	$(Q)$(CONFIG_SHELL) $(srctree)/scripts/adjust_autoksyms.sh \
	  "$(MAKE) -f $(srctree)/Makefile vmlinux"
endif

autoksyms_h := $(if $(CONFIG_TRIM_UNUSED_KSYMS), include/generated/autoksyms.h)

quiet_cmd_autoksyms_h = GEN     $@
      cmd_autoksyms_h = mkdir -p $(dir $@); \
			$(CONFIG_SHELL) $(srctree)/scripts/gen_autoksyms.sh $@

$(autoksyms_h):
	$(call cmd,autoksyms_h)

ARCH_POSTLINK := $(wildcard $(srctree)/arch/$(SRCARCH)/Makefile.postlink)

# Final link of vmlinux with optional arch pass after final link
cmd_link-vmlinux =                                                 \
	$(CONFIG_SHELL) $< "$(LD)" "$(KBUILD_LDFLAGS)" "$(LDFLAGS_vmlinux)";    \
	$(if $(ARCH_POSTLINK), $(MAKE) -f $(ARCH_POSTLINK) $@, true)

vmlinux: scripts/link-vmlinux.sh autoksyms_recursive $(vmlinux-deps) FORCE
	+$(call if_changed_dep,link-vmlinux)

targets := vmlinux

# The actual objects are generated when descending,
# make sure no implicit rule kicks in
$(sort $(vmlinux-deps) $(subdir-modorder)): descend ;

filechk_kernel.release = \
	echo "$(KERNELVERSION)$$($(CONFIG_SHELL) $(srctree)/scripts/setlocalversion $(srctree))"

# Store (new) KERNELRELEASE string in include/config/kernel.release
include/config/kernel.release: FORCE
	$(call filechk,kernel.release)

# Additional helpers built in scripts/
# Carefully list dependencies so we do not try to build scripts twice
# in parallel
PHONY += scripts
scripts: scripts_basic scripts_dtc
	$(Q)$(MAKE) $(build)=$(@)

# Things we need to do before we recursively start building the kernel
# or the modules are listed in "prepare".
# A multi level approach is used. prepareN is processed before prepareN-1.
# archprepare is used in arch Makefiles and when processed asm symlink,
# version.h and scripts_basic is processed / created.

PHONY += prepare archprepare

archprepare: outputmakefile archheaders archscripts scripts include/config/kernel.release \
	asm-generic $(version_h) $(autoksyms_h) include/generated/utsrelease.h \
	include/generated/autoconf.h remove-stale-files

prepare0: archprepare
	$(Q)$(MAKE) $(build)=scripts/mod
	$(Q)$(MAKE) $(build)=.

# All the preparing..
prepare: prepare0 prepare-objtool prepare-resolve_btfids

PHONY += remove-stale-files
remove-stale-files:
	$(Q)$(srctree)/scripts/remove-stale-files

# Support for using generic headers in asm-generic
asm-generic := -f $(srctree)/scripts/Makefile.asm-generic obj

PHONY += asm-generic uapi-asm-generic
asm-generic: uapi-asm-generic
	$(Q)$(MAKE) $(asm-generic)=arch/$(SRCARCH)/include/generated/asm \
	generic=include/asm-generic
uapi-asm-generic:
	$(Q)$(MAKE) $(asm-generic)=arch/$(SRCARCH)/include/generated/uapi/asm \
	generic=include/uapi/asm-generic

PHONY += prepare-objtool prepare-resolve_btfids
prepare-objtool: $(objtool_target)
ifeq ($(SKIP_STACK_VALIDATION),1)
ifdef CONFIG_FTRACE_MCOUNT_USE_OBJTOOL
	@echo "error: Cannot generate __mcount_loc for CONFIG_DYNAMIC_FTRACE=y, please install libelf-dev, libelf-devel or elfutils-libelf-devel" >&2
	@false
endif
ifdef CONFIG_UNWINDER_ORC
	@echo "error: Cannot generate ORC metadata for CONFIG_UNWINDER_ORC=y, please install libelf-dev, libelf-devel or elfutils-libelf-devel" >&2
	@false
else
	@echo "warning: Cannot use CONFIG_STACK_VALIDATION=y, please install libelf-dev, libelf-devel or elfutils-libelf-devel" >&2
endif
endif

prepare-resolve_btfids: $(resolve_btfids_target)
ifeq ($(ERROR_RESOLVE_BTFIDS),1)
	@echo "error: Cannot resolve BTF IDs for CONFIG_DEBUG_INFO_BTF, please install libelf-dev, libelf-devel or elfutils-libelf-devel" >&2
	@false
endif
# Generate some files
# ---------------------------------------------------------------------------

# KERNELRELEASE can change from a few different places, meaning version.h
# needs to be updated, so this check is forced on all builds

uts_len := 64
define filechk_utsrelease.h
	if [ `echo -n "$(KERNELRELEASE)" | wc -c ` -gt $(uts_len) ]; then \
	  echo '"$(KERNELRELEASE)" exceeds $(uts_len) characters' >&2;    \
	  exit 1;                                                         \
	fi;                                                               \
	echo \#define UTS_RELEASE \"$(KERNELRELEASE)\"
endef

define filechk_version.h
	if [ $(SUBLEVEL) -gt 255 ]; then                                 \
		echo \#define LINUX_VERSION_CODE $(shell                 \
		expr $(VERSION) \* 65536 + $(PATCHLEVEL) \* 256 + 255); \
	else                                                             \
		echo \#define LINUX_VERSION_CODE $(shell                 \
		expr $(VERSION) \* 65536 + $(PATCHLEVEL) \* 256 + $(SUBLEVEL)); \
	fi;                                                              \
	echo '#define KERNEL_VERSION(a,b,c) (((a) << 16) + ((b) << 8) +  \
	((c) > 255 ? 255 : (c)))';                                       \
	echo \#define LINUX_VERSION_MAJOR $(VERSION);                    \
	echo \#define LINUX_VERSION_PATCHLEVEL $(PATCHLEVEL);            \
	echo \#define LINUX_VERSION_SUBLEVEL $(SUBLEVEL)
endef

$(version_h): PATCHLEVEL := $(if $(PATCHLEVEL), $(PATCHLEVEL), 0)
$(version_h): SUBLEVEL := $(if $(SUBLEVEL), $(SUBLEVEL), 0)
$(version_h): FORCE
	$(call filechk,version.h)

include/generated/utsrelease.h: include/config/kernel.release FORCE
	$(call filechk,utsrelease.h)

PHONY += headerdep
headerdep:
	$(Q)find $(srctree)/include/ -name '*.h' | xargs --max-args 1 \
	$(srctree)/scripts/headerdep.pl -I$(srctree)/include

# ---------------------------------------------------------------------------
# Kernel headers

#Default location for installed headers
export INSTALL_HDR_PATH = $(objtree)/usr

quiet_cmd_headers_install = INSTALL $(INSTALL_HDR_PATH)/include
      cmd_headers_install = \
	mkdir -p $(INSTALL_HDR_PATH); \
	rsync -mrl --include='*/' --include='*\.h' --exclude='*' \
	usr/include $(INSTALL_HDR_PATH)

PHONY += headers_install
headers_install: headers
	$(call cmd,headers_install)

PHONY += archheaders archscripts

hdr-inst := -f $(srctree)/scripts/Makefile.headersinst obj

PHONY += headers
headers: $(version_h) scripts_unifdef uapi-asm-generic archheaders archscripts
	$(if $(wildcard $(srctree)/arch/$(SRCARCH)/include/uapi/asm/Kbuild),, \
	  $(error Headers not exportable for the $(SRCARCH) architecture))
	$(Q)$(MAKE) $(hdr-inst)=include/uapi
	$(Q)$(MAKE) $(hdr-inst)=arch/$(SRCARCH)/include/uapi

# Deprecated. It is no-op now.
PHONY += headers_check
headers_check:
	@echo >&2 "=================== WARNING ==================="
	@echo >&2 "Since Linux 5.5, 'make headers_check' is no-op,"
	@echo >&2 "and will be removed after Linux 5.15 release."
	@echo >&2 "Please remove headers_check from your scripts."
	@echo >&2 "==============================================="

ifdef CONFIG_HEADERS_INSTALL
prepare: headers
endif

PHONY += scripts_unifdef
scripts_unifdef: scripts_basic
	$(Q)$(MAKE) $(build)=scripts scripts/unifdef

# ---------------------------------------------------------------------------
# Kernel selftest

PHONY += kselftest
kselftest:
	$(Q)$(MAKE) -C $(srctree)/tools/testing/selftests run_tests

kselftest-%: FORCE
	$(Q)$(MAKE) -C $(srctree)/tools/testing/selftests $*

PHONY += kselftest-merge
kselftest-merge:
	$(if $(wildcard $(objtree)/.config),, $(error No .config exists, config your kernel first!))
	$(Q)find $(srctree)/tools/testing/selftests -name config | \
		xargs $(srctree)/scripts/kconfig/merge_config.sh -m $(objtree)/.config
	$(Q)$(MAKE) -f $(srctree)/Makefile olddefconfig

# ---------------------------------------------------------------------------
# Devicetree files

ifneq ($(wildcard $(srctree)/arch/$(SRCARCH)/boot/dts/),)
dtstree := arch/$(SRCARCH)/boot/dts
endif

ifneq ($(dtstree),)

%.dtb: include/config/kernel.release scripts_dtc
	$(Q)$(MAKE) $(build)=$(dtstree) $(dtstree)/$@

%.dtbo: include/config/kernel.release scripts_dtc
	$(Q)$(MAKE) $(build)=$(dtstree) $(dtstree)/$@

PHONY += dtbs dtbs_install dtbs_check
dtbs: include/config/kernel.release scripts_dtc
	$(Q)$(MAKE) $(build)=$(dtstree)

ifneq ($(filter dtbs_check, $(MAKECMDGOALS)),)
export CHECK_DTBS=y
dtbs: dt_binding_check
endif

dtbs_check: dtbs

dtbs_install:
	$(Q)$(MAKE) $(dtbinst)=$(dtstree) dst=$(INSTALL_DTBS_PATH)

ifdef CONFIG_OF_EARLY_FLATTREE
all: dtbs
endif

endif

PHONY += scripts_dtc
scripts_dtc: scripts_basic
	$(Q)$(MAKE) $(build)=scripts/dtc

ifneq ($(filter dt_binding_check, $(MAKECMDGOALS)),)
export CHECK_DT_BINDING=y
endif

PHONY += dt_binding_check
dt_binding_check: scripts_dtc
	$(Q)$(MAKE) $(build)=Documentation/devicetree/bindings

# ---------------------------------------------------------------------------
# Modules

ifdef CONFIG_MODULES

# By default, build modules as well

all: modules

# When we're building modules with modversions, we need to consider
# the built-in objects during the descend as well, in order to
# make sure the checksums are up to date before we record them.
ifdef CONFIG_MODVERSIONS
  KBUILD_BUILTIN := 1
endif

# Build modules
#
# A module can be listed more than once in obj-m resulting in
# duplicate lines in modules.order files.  Those are removed
# using awk while concatenating to the final file.

PHONY += modules
modules: $(if $(KBUILD_BUILTIN),vmlinux) modules_check modules_prepare

cmd_modules_order = $(AWK) '!x[$$0]++' $(real-prereqs) > $@

modules.order: $(subdir-modorder) FORCE
	$(call if_changed,modules_order)

targets += modules.order

# Target to prepare building external modules
PHONY += modules_prepare
modules_prepare: prepare
	$(Q)$(MAKE) $(build)=scripts scripts/module.lds

export modules_sign_only :=
<<<<<<< HEAD

ifeq ($(CONFIG_MODULE_SIG),y)
PHONY += modules_sign
modules_sign: modules_install
	@:

# modules_sign is a subset of modules_install.
# 'make modules_install modules_sign' is equivalent to 'make modules_install'.
ifeq ($(filter modules_install,$(MAKECMDGOALS)),)
modules_sign_only := y
endif
endif

=======

ifeq ($(CONFIG_MODULE_SIG),y)
PHONY += modules_sign
modules_sign: modules_install
	@:

# modules_sign is a subset of modules_install.
# 'make modules_install modules_sign' is equivalent to 'make modules_install'.
ifeq ($(filter modules_install,$(MAKECMDGOALS)),)
modules_sign_only := y
endif
endif

>>>>>>> 8e0eb2fb
modinst_pre :=
ifneq ($(filter modules_install,$(MAKECMDGOALS)),)
modinst_pre := __modinst_pre
endif

modules_install: $(modinst_pre)
PHONY += __modinst_pre
__modinst_pre:
	@rm -rf $(MODLIB)/kernel
	@rm -f $(MODLIB)/source
	@mkdir -p $(MODLIB)/kernel
	@ln -s $(abspath $(srctree)) $(MODLIB)/source
	@if [ ! $(objtree) -ef  $(MODLIB)/build ]; then \
		rm -f $(MODLIB)/build ; \
		ln -s $(CURDIR) $(MODLIB)/build ; \
	fi
	@sed 's:^:kernel/:' modules.order > $(MODLIB)/modules.order
	@cp -f modules.builtin $(MODLIB)/
	@cp -f $(objtree)/modules.builtin.modinfo $(MODLIB)/

endif # CONFIG_MODULES

###
# Cleaning is done on three levels.
# make clean     Delete most generated files
#                Leave enough to build external modules
# make mrproper  Delete the current configuration, and all generated files
# make distclean Remove editor backup files, patch leftover files and the like

# Directories & files removed with 'make clean'
CLEAN_FILES += include/ksym vmlinux.symvers modules-only.symvers \
	       modules.builtin modules.builtin.modinfo modules.nsdeps \
	       compile_commands.json .thinlto-cache

# Directories & files removed with 'make mrproper'
MRPROPER_FILES += include/config include/generated          \
		  arch/$(SRCARCH)/include/generated .tmp_objdiff \
		  debian snap tar-install \
		  .config .config.old .version \
		  Module.symvers \
		  certs/signing_key.pem certs/signing_key.x509 \
		  certs/x509.genkey \
		  vmlinux-gdb.py \
		  *.spec

# clean - Delete most, but leave enough to build external modules
#
clean: rm-files := $(CLEAN_FILES)

PHONY += archclean vmlinuxclean

vmlinuxclean:
	$(Q)$(CONFIG_SHELL) $(srctree)/scripts/link-vmlinux.sh clean
	$(Q)$(if $(ARCH_POSTLINK), $(MAKE) -f $(ARCH_POSTLINK) clean)

clean: archclean vmlinuxclean resolve_btfids_clean

# mrproper - Delete all generated files, including .config
#
mrproper: rm-files := $(wildcard $(MRPROPER_FILES))
mrproper-dirs      := $(addprefix _mrproper_,scripts)

PHONY += $(mrproper-dirs) mrproper
$(mrproper-dirs):
	$(Q)$(MAKE) $(clean)=$(patsubst _mrproper_%,%,$@)

mrproper: clean $(mrproper-dirs)
	$(call cmd,rmfiles)

# distclean
#
PHONY += distclean

distclean: mrproper
	@find . $(RCS_FIND_IGNORE) \
		\( -name '*.orig' -o -name '*.rej' -o -name '*~' \
		-o -name '*.bak' -o -name '#*#' -o -name '*%' \
		-o -name 'core' -o -name tags -o -name TAGS -o -name 'cscope*' \
		-o -name GPATH -o -name GRTAGS -o -name GSYMS -o -name GTAGS \) \
		-type f -print | xargs rm -f


# Packaging of the kernel to various formats
# ---------------------------------------------------------------------------

%src-pkg: FORCE
	$(Q)$(MAKE) -f $(srctree)/scripts/Makefile.package $@
%pkg: include/config/kernel.release FORCE
	$(Q)$(MAKE) -f $(srctree)/scripts/Makefile.package $@

# Brief documentation of the typical targets used
# ---------------------------------------------------------------------------

boards := $(wildcard $(srctree)/arch/$(SRCARCH)/configs/*_defconfig)
boards := $(sort $(notdir $(boards)))
board-dirs := $(dir $(wildcard $(srctree)/arch/$(SRCARCH)/configs/*/*_defconfig))
board-dirs := $(sort $(notdir $(board-dirs:/=)))

PHONY += help
help:
	@echo  'Cleaning targets:'
	@echo  '  clean		  - Remove most generated files but keep the config and'
	@echo  '                    enough build support to build external modules'
	@echo  '  mrproper	  - Remove all generated files + config + various backup files'
	@echo  '  distclean	  - mrproper + remove editor backup and patch files'
	@echo  ''
	@echo  'Configuration targets:'
	@$(MAKE) -f $(srctree)/scripts/kconfig/Makefile help
	@echo  ''
	@echo  'Other generic targets:'
	@echo  '  all		  - Build all targets marked with [*]'
	@echo  '* vmlinux	  - Build the bare kernel'
	@echo  '* modules	  - Build all modules'
	@echo  '  modules_install - Install all modules to INSTALL_MOD_PATH (default: /)'
	@echo  '  dir/            - Build all files in dir and below'
	@echo  '  dir/file.[ois]  - Build specified target only'
	@echo  '  dir/file.ll     - Build the LLVM assembly file'
	@echo  '                    (requires compiler support for LLVM assembly generation)'
	@echo  '  dir/file.lst    - Build specified mixed source/assembly target only'
	@echo  '                    (requires a recent binutils and recent build (System.map))'
	@echo  '  dir/file.ko     - Build module including final link'
	@echo  '  modules_prepare - Set up for building external modules'
	@echo  '  tags/TAGS	  - Generate tags file for editors'
	@echo  '  cscope	  - Generate cscope index'
	@echo  '  gtags           - Generate GNU GLOBAL index'
	@echo  '  kernelrelease	  - Output the release version string (use with make -s)'
	@echo  '  kernelversion	  - Output the version stored in Makefile (use with make -s)'
	@echo  '  image_name	  - Output the image name (use with make -s)'
	@echo  '  headers_install - Install sanitised kernel headers to INSTALL_HDR_PATH'; \
	 echo  '                    (default: $(INSTALL_HDR_PATH))'; \
	 echo  ''
	@echo  'Static analysers:'
	@echo  '  checkstack      - Generate a list of stack hogs'
	@echo  '  versioncheck    - Sanity check on version.h usage'
	@echo  '  includecheck    - Check for duplicate included header files'
	@echo  '  export_report   - List the usages of all exported symbols'
	@echo  '  headerdep       - Detect inclusion cycles in headers'
	@echo  '  coccicheck      - Check with Coccinelle'
	@echo  '  clang-analyzer  - Check with clang static analyzer'
	@echo  '  clang-tidy      - Check with clang-tidy'
	@echo  ''
	@echo  'Tools:'
	@echo  '  nsdeps          - Generate missing symbol namespace dependencies'
	@echo  ''
	@echo  'Kernel selftest:'
	@echo  '  kselftest         - Build and run kernel selftest'
	@echo  '                      Build, install, and boot kernel before'
	@echo  '                      running kselftest on it'
	@echo  '                      Run as root for full coverage'
	@echo  '  kselftest-all     - Build kernel selftest'
	@echo  '  kselftest-install - Build and install kernel selftest'
	@echo  '  kselftest-clean   - Remove all generated kselftest files'
	@echo  '  kselftest-merge   - Merge all the config dependencies of'
	@echo  '		      kselftest to existing .config.'
	@echo  ''
	@$(if $(dtstree), \
		echo 'Devicetree:'; \
		echo '* dtbs             - Build device tree blobs for enabled boards'; \
		echo '  dtbs_install     - Install dtbs to $(INSTALL_DTBS_PATH)'; \
		echo '  dt_binding_check - Validate device tree binding documents'; \
		echo '  dtbs_check       - Validate device tree source files';\
		echo '')

	@echo 'Userspace tools targets:'
	@echo '  use "make tools/help"'
	@echo '  or  "cd tools; make help"'
	@echo  ''
	@echo  'Kernel packaging:'
	@$(MAKE) -f $(srctree)/scripts/Makefile.package help
	@echo  ''
	@echo  'Documentation targets:'
	@$(MAKE) -f $(srctree)/Documentation/Makefile dochelp
	@echo  ''
	@echo  'Architecture specific targets ($(SRCARCH)):'
	@$(if $(archhelp),$(archhelp),\
		echo '  No architecture specific help defined for $(SRCARCH)')
	@echo  ''
	@$(if $(boards), \
		$(foreach b, $(boards), \
		printf "  %-27s - Build for %s\\n" $(b) $(subst _defconfig,,$(b));) \
		echo '')
	@$(if $(board-dirs), \
		$(foreach b, $(board-dirs), \
		printf "  %-16s - Show %s-specific targets\\n" help-$(b) $(b);) \
		printf "  %-16s - Show all of the above\\n" help-boards; \
		echo '')

	@echo  '  make V=0|1 [targets] 0 => quiet build (default), 1 => verbose build'
	@echo  '  make V=2   [targets] 2 => give reason for rebuild of target'
	@echo  '  make O=dir [targets] Locate all output files in "dir", including .config'
	@echo  '  make C=1   [targets] Check re-compiled c source with $$CHECK'
	@echo  '                       (sparse by default)'
	@echo  '  make C=2   [targets] Force check of all c source with $$CHECK'
	@echo  '  make RECORDMCOUNT_WARN=1 [targets] Warn about ignored mcount sections'
	@echo  '  make W=n   [targets] Enable extra build checks, n=1,2,3 where'
	@echo  '		1: warnings which may be relevant and do not occur too often'
	@echo  '		2: warnings which occur quite often but may still be relevant'
	@echo  '		3: more obscure warnings, can most likely be ignored'
	@echo  '		Multiple levels can be combined with W=12 or W=123'
	@echo  ''
	@echo  'Execute "make" or "make all" to build all targets marked with [*] '
	@echo  'For further info see the ./README file'


help-board-dirs := $(addprefix help-,$(board-dirs))

help-boards: $(help-board-dirs)

boards-per-dir = $(sort $(notdir $(wildcard $(srctree)/arch/$(SRCARCH)/configs/$*/*_defconfig)))

$(help-board-dirs): help-%:
	@echo  'Architecture specific targets ($(SRCARCH) $*):'
	@$(if $(boards-per-dir), \
		$(foreach b, $(boards-per-dir), \
		printf "  %-24s - Build for %s\\n" $*/$(b) $(subst _defconfig,,$(b));) \
		echo '')


# Documentation targets
# ---------------------------------------------------------------------------
DOC_TARGETS := xmldocs latexdocs pdfdocs htmldocs epubdocs cleandocs \
	       linkcheckdocs dochelp refcheckdocs
PHONY += $(DOC_TARGETS)
$(DOC_TARGETS):
	$(Q)$(MAKE) $(build)=Documentation $@

# Misc
# ---------------------------------------------------------------------------

PHONY += scripts_gdb
scripts_gdb: prepare0
	$(Q)$(MAKE) $(build)=scripts/gdb
	$(Q)ln -fsn $(abspath $(srctree)/scripts/gdb/vmlinux-gdb.py)

ifdef CONFIG_GDB_SCRIPTS
all: scripts_gdb
endif

else # KBUILD_EXTMOD

###
# External module support.
# When building external modules the kernel used as basis is considered
# read-only, and no consistency checks are made and the make
# system is not used on the basis kernel. If updates are required
# in the basis kernel ordinary make commands (without M=...) must be used.

# We are always building only modules.
KBUILD_BUILTIN :=
KBUILD_MODULES := 1

build-dirs := $(KBUILD_EXTMOD)
$(MODORDER): descend
	@:

compile_commands.json: $(extmod_prefix)compile_commands.json
PHONY += compile_commands.json

clean-dirs := $(KBUILD_EXTMOD)
clean: rm-files := $(KBUILD_EXTMOD)/Module.symvers $(KBUILD_EXTMOD)/modules.nsdeps \
	$(KBUILD_EXTMOD)/compile_commands.json $(KBUILD_EXTMOD)/.thinlto-cache

PHONY += help
help:
	@echo  '  Building external modules.'
	@echo  '  Syntax: make -C path/to/kernel/src M=$$PWD target'
	@echo  ''
	@echo  '  modules         - default target, build the module(s)'
	@echo  '  modules_install - install the module'
	@echo  '  clean           - remove generated files in module directory only'
	@echo  ''

# no-op for external module builds
PHONY += prepare modules_prepare

endif # KBUILD_EXTMOD

# ---------------------------------------------------------------------------
# Modules

PHONY += modules modules_install

ifdef CONFIG_MODULES

modules: modules_check
	$(Q)$(MAKE) -f $(srctree)/scripts/Makefile.modpost

PHONY += modules_check
modules_check: $(MODORDER)
	$(Q)$(CONFIG_SHELL) $(srctree)/scripts/modules-check.sh $<

quiet_cmd_depmod = DEPMOD  $(MODLIB)
      cmd_depmod = $(CONFIG_SHELL) $(srctree)/scripts/depmod.sh $(DEPMOD) \
                   $(KERNELRELEASE)

modules_install:
	$(Q)$(MAKE) -f $(srctree)/scripts/Makefile.modinst
	$(call cmd,depmod)

else # CONFIG_MODULES

# Modules not configured
# ---------------------------------------------------------------------------

modules modules_install:
	@echo >&2 '***'
	@echo >&2 '*** The present kernel configuration has modules disabled.'
	@echo >&2 '*** To use the module feature, please run "make menuconfig" etc.'
	@echo >&2 '*** to enable CONFIG_MODULES.'
	@echo >&2 '***'
	@exit 1

endif # CONFIG_MODULES

# Single targets
# ---------------------------------------------------------------------------
# To build individual files in subdirectories, you can do like this:
#
#   make foo/bar/baz.s
#
# The supported suffixes for single-target are listed in 'single-targets'
#
# To build only under specific subdirectories, you can do like this:
#
#   make foo/bar/baz/

ifdef single-build

# .ko is special because modpost is needed
single-ko := $(sort $(filter %.ko, $(MAKECMDGOALS)))
single-no-ko := $(sort $(patsubst %.ko,%.mod, $(MAKECMDGOALS)))

$(single-ko): single_modpost
	@:
$(single-no-ko): descend
	@:

ifeq ($(KBUILD_EXTMOD),)
# For the single build of in-tree modules, use a temporary file to avoid
# the situation of modules_install installing an invalid modules.order.
MODORDER := .modules.tmp
endif

PHONY += single_modpost
single_modpost: $(single-no-ko) modules_prepare
	$(Q){ $(foreach m, $(single-ko), echo $(extmod_prefix)$m;) } > $(MODORDER)
	$(Q)$(MAKE) -f $(srctree)/scripts/Makefile.modpost

KBUILD_MODULES := 1

export KBUILD_SINGLE_TARGETS := $(addprefix $(extmod_prefix), $(single-no-ko))

# trim unrelated directories
build-dirs := $(foreach d, $(build-dirs), \
			$(if $(filter $(d)/%, $(KBUILD_SINGLE_TARGETS)), $(d)))

endif

ifndef CONFIG_MODULES
KBUILD_MODULES :=
endif

# Handle descending into subdirectories listed in $(build-dirs)
# Preset locale variables to speed up the build process. Limit locale
# tweaks to this spot to avoid wrong language settings when running
# make menuconfig etc.
# Error messages still appears in the original language
PHONY += descend $(build-dirs)
descend: $(build-dirs)
$(build-dirs): prepare
	$(Q)$(MAKE) $(build)=$@ \
	single-build=$(if $(filter-out $@/, $(filter $@/%, $(KBUILD_SINGLE_TARGETS))),1) \
	need-builtin=1 need-modorder=1

clean-dirs := $(addprefix _clean_, $(clean-dirs))
PHONY += $(clean-dirs) clean
$(clean-dirs):
	$(Q)$(MAKE) $(clean)=$(patsubst _clean_%,%,$@)

clean: $(clean-dirs)
	$(call cmd,rmfiles)
	@find $(if $(KBUILD_EXTMOD), $(KBUILD_EXTMOD), .) $(RCS_FIND_IGNORE) \
		\( -name '*.[aios]' -o -name '*.ko' -o -name '.*.cmd' \
		-o -name '*.ko.*' \
		-o -name '*.dtb' -o -name '*.dtbo' -o -name '*.dtb.S' -o -name '*.dt.yaml' \
		-o -name '*.dwo' -o -name '*.lst' \
		-o -name '*.su' -o -name '*.mod' \
		-o -name '.*.d' -o -name '.*.tmp' -o -name '*.mod.c' \
		-o -name '*.lex.c' -o -name '*.tab.[ch]' \
		-o -name '*.asn1.[ch]' \
		-o -name '*.symtypes' -o -name 'modules.order' \
		-o -name '.tmp_*.o.*' \
		-o -name '*.c.[012]*.*' \
		-o -name '*.ll' \
		-o -name '*.gcno' \
		-o -name '*.*.symversions' \) -type f -print | xargs rm -f

# Generate tags for editors
# ---------------------------------------------------------------------------
quiet_cmd_tags = GEN     $@
      cmd_tags = $(BASH) $(srctree)/scripts/tags.sh $@

tags TAGS cscope gtags: FORCE
	$(call cmd,tags)

# Script to generate missing namespace dependencies
# ---------------------------------------------------------------------------

PHONY += nsdeps
nsdeps: export KBUILD_NSDEPS=1
nsdeps: modules
	$(Q)$(CONFIG_SHELL) $(srctree)/scripts/nsdeps

# Clang Tooling
# ---------------------------------------------------------------------------

quiet_cmd_gen_compile_commands = GEN     $@
      cmd_gen_compile_commands = $(PYTHON3) $< -a $(AR) -o $@ $(filter-out $<, $(real-prereqs))

$(extmod_prefix)compile_commands.json: scripts/clang-tools/gen_compile_commands.py \
	$(if $(KBUILD_EXTMOD),,$(KBUILD_VMLINUX_OBJS) $(KBUILD_VMLINUX_LIBS)) \
	$(if $(CONFIG_MODULES), $(MODORDER)) FORCE
	$(call if_changed,gen_compile_commands)

targets += $(extmod_prefix)compile_commands.json

PHONY += clang-tidy clang-analyzer

ifdef CONFIG_CC_IS_CLANG
quiet_cmd_clang_tools = CHECK   $<
      cmd_clang_tools = $(PYTHON3) $(srctree)/scripts/clang-tools/run-clang-tools.py $@ $<

clang-tidy clang-analyzer: $(extmod_prefix)compile_commands.json
	$(call cmd,clang_tools)
else
clang-tidy clang-analyzer:
	@echo "$@ requires CC=clang" >&2
	@false
endif

# Scripts to check various things for consistency
# ---------------------------------------------------------------------------

PHONY += includecheck versioncheck coccicheck export_report

includecheck:
	find $(srctree)/* $(RCS_FIND_IGNORE) \
		-name '*.[hcS]' -type f -print | sort \
		| xargs $(PERL) -w $(srctree)/scripts/checkincludes.pl

versioncheck:
	find $(srctree)/* $(RCS_FIND_IGNORE) \
		-name '*.[hcS]' -type f -print | sort \
		| xargs $(PERL) -w $(srctree)/scripts/checkversion.pl

coccicheck:
	$(Q)$(BASH) $(srctree)/scripts/$@

export_report:
	$(PERL) $(srctree)/scripts/export_report.pl

PHONY += checkstack kernelrelease kernelversion image_name

# UML needs a little special treatment here.  It wants to use the host
# toolchain, so needs $(SUBARCH) passed to checkstack.pl.  Everyone
# else wants $(ARCH), including people doing cross-builds, which means
# that $(SUBARCH) doesn't work here.
ifeq ($(ARCH), um)
CHECKSTACK_ARCH := $(SUBARCH)
else
CHECKSTACK_ARCH := $(ARCH)
endif
checkstack:
	$(OBJDUMP) -d vmlinux $$(find . -name '*.ko') | \
	$(PERL) $(srctree)/scripts/checkstack.pl $(CHECKSTACK_ARCH)

kernelrelease:
	@echo "$(KERNELVERSION)$$($(CONFIG_SHELL) $(srctree)/scripts/setlocalversion $(srctree))"

kernelversion:
	@echo $(KERNELVERSION)

image_name:
	@echo $(KBUILD_IMAGE)

# Clear a bunch of variables before executing the submake

ifeq ($(quiet),silent_)
tools_silent=s
endif

tools/: FORCE
	$(Q)mkdir -p $(objtree)/tools
	$(Q)$(MAKE) LDFLAGS= MAKEFLAGS="$(tools_silent) $(filter --j% -j,$(MAKEFLAGS))" O=$(abspath $(objtree)) subdir=tools -C $(srctree)/tools/

tools/%: FORCE
	$(Q)mkdir -p $(objtree)/tools
	$(Q)$(MAKE) LDFLAGS= MAKEFLAGS="$(tools_silent) $(filter --j% -j,$(MAKEFLAGS))" O=$(abspath $(objtree)) subdir=tools -C $(srctree)/tools/ $*

quiet_cmd_rmfiles = $(if $(wildcard $(rm-files)),CLEAN   $(wildcard $(rm-files)))
      cmd_rmfiles = rm -rf $(rm-files)

# read saved command lines for existing targets
existing-targets := $(wildcard $(sort $(targets)))

-include $(foreach f,$(existing-targets),$(dir $(f)).$(notdir $(f)).cmd)

endif # config-build
endif # mixed-build
endif # need-sub-make

PHONY += FORCE
FORCE:

# Declare the contents of the PHONY variable as phony.  We keep that
# information in a variable so we can use it in if_changed and friends.
.PHONY: $(PHONY)<|MERGE_RESOLUTION|>--- conflicted
+++ resolved
@@ -2,11 +2,7 @@
 VERSION = 5
 PATCHLEVEL = 13
 SUBLEVEL = 0
-<<<<<<< HEAD
-EXTRAVERSION = -rc1
-=======
 EXTRAVERSION = -rc6
->>>>>>> 8e0eb2fb
 NAME = Frozen Wasteland
 
 # *DOCUMENTATION*
@@ -1465,7 +1461,6 @@
 	$(Q)$(MAKE) $(build)=scripts scripts/module.lds
 
 export modules_sign_only :=
-<<<<<<< HEAD
 
 ifeq ($(CONFIG_MODULE_SIG),y)
 PHONY += modules_sign
@@ -1479,21 +1474,6 @@
 endif
 endif
 
-=======
-
-ifeq ($(CONFIG_MODULE_SIG),y)
-PHONY += modules_sign
-modules_sign: modules_install
-	@:
-
-# modules_sign is a subset of modules_install.
-# 'make modules_install modules_sign' is equivalent to 'make modules_install'.
-ifeq ($(filter modules_install,$(MAKECMDGOALS)),)
-modules_sign_only := y
-endif
-endif
-
->>>>>>> 8e0eb2fb
 modinst_pre :=
 ifneq ($(filter modules_install,$(MAKECMDGOALS)),)
 modinst_pre := __modinst_pre
