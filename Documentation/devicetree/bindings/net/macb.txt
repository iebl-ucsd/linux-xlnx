--- conflicted
+++ resolved
@@ -15,10 +15,7 @@
   Use "atmel,sama5d4-gem" for the GEM IP (10/100) available on Atmel sama5d4 SoCs.
   Use "cdns,zynq-gem" Xilinx Zynq-7xxx SoC.
   Use "cdns,zynqmp-gem" for Zynq Ultrascale+ MPSoC.
-<<<<<<< HEAD
-=======
   Use "sifive,fu540-c000-gem" for SiFive FU540-C000 SoC.
->>>>>>> e0d688d4
   Use "cdns,versal-gem" for Xilinx Versal.
   Or the generic form: "cdns,emac".
 - reg: Address and length of the register set for the device
@@ -43,10 +40,6 @@
 - phy-handle : see ethernet.txt file in the same directory
 
 Optional properties:
-<<<<<<< HEAD
-- tsu-clk: Time stamp unit clock frequency used.
-=======
->>>>>>> e0d688d4
 - rx-watermark: Set watermark value for pbuf_rxcutthru reg and enable
   rx partial store and forward, only when compatible = "cdns,zynqmp-gem".
   Value should be less than 0xFFF.
